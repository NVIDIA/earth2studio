[build-system]
requires = ["hatchling"]
build-backend = "hatchling.build"

[project]
name = "earth2studio"
authors = [
  { name="NVIDIA PhysicsNeMo Team" },
]
description = "Open-source deep-learning framework for exploring, building and deploying AI weather/climate workflows."
readme = "README.md"
requires-python = ">=3.11"
license = "Apache-2.0"
dependencies = [
    "cfgrib >= 0.9.10.3",
    "cftime",
    "fsspec>=2024.2.0",
    "gcsfs",
    "h5py>=3.2.0",
    "h5netcdf>=1.0.0",
    "huggingface-hub>=0.27.0",
    "loguru",
    "netCDF4>=1.6.4,<1.7.3", # https://github.com/Unidata/netcdf4-python/issues/1438
    "nest_asyncio", # TODO Remove
    "python-dotenv",
    "rich",
    "s3fs>=2023.5.0",
    "torch>=2.5.0",
    "tqdm>=4.65.0",
    "xarray[parallel]>=2023.1.0",
    "zarr>=3.1.0",
    "numcodecs<0.15.0", # TODO: Remove
]

classifiers = [
    "Programming Language :: Python :: 3",
    "License :: OSI Approved :: Apache Software License",
    "Operating System :: OS Independent",
    'Programming Language :: Python',
    'Programming Language :: Python :: 3',
    'Programming Language :: Python :: 3.11',
    'Programming Language :: Python :: 3.12',
    'Programming Language :: Python :: 3.13',
    'Programming Language :: Python :: 3 :: Only',
    "Intended Audience :: Science/Research",
    "Environment :: GPU",
    "Topic :: Scientific/Engineering :: Artificial Intelligence",
    'Typing :: Typed',
]
dynamic = ["version"]

[project.urls]
Homepage = "https://github.com/NVIDIA/earth2studio"
Documentation = "https://nvidia.github.io/earth2studio"
Issues = "https://github.com/NVIDIA/earth2studio/issues"
Changelog = "https://github.com/NVIDIA/earth2studio/blob/main/CHANGELOG.md"

[project.optional-dependencies]
data = [
    "cdsapi>=0.7.5",
    "eccodes>=2.38.0",
    "ecmwf-opendata>=0.3.3",
    "intake-esgf>=2025.9.26",
    "globus-sdk<4.0.0", # TODO: Remove once intake-esgf updates
    "pyproj>=3.7.1",
    "scipy>=1.15.2",
    "multi-storage-client[boto3,google-cloud-storage,fsspec]>=0.33.0",
]
perturbation = [
    "torch-harmonics>=0.7.4",
    "scipy>=1.15.2",
]
statistics = [
    "nvidia-physicsnemo>=1.0.1",
]
# PX Models
ace2 = [
    "pandas>=2.3.2",
    "fme",
    "scipy>=1.15.2",
    "h5py<=3.14.0",
]
aifs = [
    "anemoi-inference[huggingface]==0.4.9",
    "anemoi-models==0.3.1",
    "earthkit-regrid==0.4.0",
    "ecmwf-opendata>=0.3.3",
    "flash-attn",
]
aurora = [
    "microsoft-aurora>=1.5.0",
]
aurora-fork = [
    "microsoft-aurora", # optional fork install without timm package version conflict
]
dlesym = [
    "nvidia-physicsnemo>=1.0.1",
    "earth2grid",
    "omegaconf>=2.3.0",
    "hydra-core>=1.3.2",
]
dlwp = [
    "nvidia-physicsnemo>=1.0.1",
    "importlib_metadata",
]
fcn = [
    "nvidia-physicsnemo>=1.0.1",
]
fcn3 = [
    "makani",
    "ruamel.yaml>=0.18.14",
    "scipy>=1.10.0",
    "torch-harmonics>=0.8.0",
    "moviepy"
]
fengwu = [
    "onnx",
    "onnxruntime-gpu>=1.21.0",
]
fuxi = [
    "onnx",
    "onnxruntime-gpu>=1.21.0",
]
graphcast = [
    "graphcast",
    "dm-haiku>=0.0.14",
    "jax[cuda12]>=0.4.26,<0.7.2", # TODO: Remove cap with PyT container support numpy 2.0
    "flax>=0.10.6",
]
interp-modafno = [
    "nvidia-physicsnemo>=1.0.1",
]
pangu = [
    "onnx",
    "onnxruntime-gpu>=1.21.0",
]
sfno = [
    "makani",
    "pynvml>=12.0.0",
    "ruamel-yaml>=0.18.10",
    "scipy>=1.10.0",
    "torch-harmonics>=0.8.0",
    "moviepy"
]
stormcast = [
    "einops>=0.8.1",
    "nvidia-physicsnemo>=1.0.1",
    "nvtx>=0.2.11",
    "omegaconf>=2.3.0",
    "scipy>=1.15.2",
    "pyproj>=3.7.1",
]
# DX Models
cbottle = [
    "earth2grid",
    "cbottle ; python_full_version >= '3.12'",
]
climatenet = []
corrdiff = [
    "einops>=0.8.1",
    "nvidia-physicsnemo>=1.2.0",
    "nvtx>=0.2.11",
    "scipy>=1.15.2",
]
cyclone = [
    "cucim-cu12>=25.4.0",
    "scikit-image>=0.25.2",
]
derived = []
precip-afno = [
    "nvidia-physicsnemo>=1.0.1",
]
precip-afno-v2 = [
    "nvidia-physicsnemo>=1.0.1",
]
solarradiation-afno = [
    "nvidia-physicsnemo>=1.0.1",
]
windgust-afno = [
    "nvidia-physicsnemo>=1.0.1",
]
# All, must not have conflicts
all = [
    "earth2studio[data,perturbation,statistics]",
    "earth2studio[ace2,aurora-fork,dlesym,dlwp,fcn,fcn3,fengwu,interp-modafno,pangu,sfno,stormcast,graphcast]",
    "earth2studio[cbottle,climatenet,corrdiff,precip-afno,cyclone,precip-afno-v2,solarradiation-afno,windgust-afno]",
]

# ==== UV configuration ====
[tool.uv]
conflicts = [
    [
      { extra = "aurora" },
      { extra = "dlwp" },
    ],
    [
      { extra = "aurora" },
      { extra = "fcn" },
    ],
    [
      { extra = "aurora" },
      { extra = "sfno" },
    ],
    [
      { extra = "aurora" },
      { extra = "stormcast" },
    ],
    [
      { extra = "aurora" },
      { extra = "corrdiff" },
    ],
    [
      { extra = "aurora" },
      { extra = "precip-afno" },
    ],
    [
      { extra = "aurora" },
      { extra = "aurora-fork" },
    ]
]
default-groups = ["dev", "build"]
# Needed for some packages that build with PEP 518
no-build-isolation-package = ["earth2grid", "flash-attn", "torch-harmonics"]
override-dependencies = []

[tool.uv.sources]
cfgrib = { git = "https://github.com/NickGeneva/cfgrib.git", rev = "6a9af3173d7050b5fa5d221755f97e6ecb8c3433" } # https://github.com/ecmwf/cfgrib/issues/433
cbottle = { git = "https://github.com/NickGeneva/cBottle.git", rev = "2efe844e772b5075f06f358eeeab587423628b61" }
earth2grid = { git = "https://github.com/NVlabs/earth2grid.git", rev = "661445e2c68edc76f52632aa0528af482357f1b8" }
makani = { git = "https://github.com/NVIDIA/makani.git", rev = "28f38e3e929ed1303476518552c64673bbd6f722"}
microsoft-aurora = { git = "https://github.com/NickGeneva/aurora.git", rev = "ab41cf1de67d5dcc723b96fc9a6219e4b548d181" }
graphcast = { git = "https://github.com/deepmind/graphcast.git", rev = "7077d40a36db6541e3ed72ccaed1c0d202fa6014" }
<<<<<<< HEAD
pytest-testmon = { git = "https://github.com/NickGeneva/pytest-testmon.git", rev = "48cd5ed1b67bf2f2bd9f63335389f262db472806" }
=======
fme = { git = "https://github.com/ai2cm/ace.git", rev = "a40f16bb4d985cdcd3234b1a540b4dd764b933db" }
torch = [
  { index = "pytorch-cpu", marker = "sys_platform != 'linux'" },
  { index = "pytorch-cu128", marker = "sys_platform == 'linux'" },
]
>>>>>>> 9b5d2ca3

[[tool.uv.index]]
name = "pytorch-cpu"
url = "https://download.pytorch.org/whl/cpu"
explicit = true

[[tool.uv.index]]
name = "pytorch-cu128"
url = "https://download.pytorch.org/whl/cu128"
explicit = true

[exclude.uv.workspace]
members = ["recipes/*"]

[dependency-groups]
build = [
    "hatchling",
    "ninja>=1.11.1.4",
    "setuptools>=70.0.0",
]
dev = [
    "black==24.1.0",
    "coverage>=6.5.0",
    "interrogate>=1.5.0",
    "hatch>=1.14.0",
    "mypy",
    "pre-commit",
    "pytest>=6.0.0",
    "pytest-cov",
    "pytest-timeout>=2.0.1",
    "pytest-skip-slow>=0.0.5",
    "pytest-testmon>=2.1.3",
    "pyyaml>=6.0",
    "types-requests",
    "ruff",
    "pytest-asyncio>=0.26.0",
    "tox>=4.32.0",
    "tox-uv>=1.29.0"
]
docs = [
    "cartopy",
    "matplotlib",
    "scipy",
    "sphinx-design",
    "sphinx>=6.0.0",
    "jupytext>=1.15.0",
    "sphinx-autodoc-typehints>=1.24.0",
    "sphinx-gallery>=0.12.0",
    "sphinx-togglebutton>=0.3.0",
    "myst-parser>=0.18.0",
    "sphinx-favicon>=1.0.1",
    "pydata-sphinx-theme==0.16.1"
]

[tool.hatch.version]
path = "earth2studio/__init__.py"

[tool.hatch.build.targets.sdist]
include = ["earth2studio/**/*.py"]
exclude = []

# ==== Ruff configuration ====
[tool.ruff]
# Enable flake8/pycodestyle (`E`), Pyflakes (`F`), flake8-bandit (`S`),
# isort (`I`), and performance 'PERF' rules.
select = ["E", "F", "S", "I", "PERF"]
fixable = ["I"]

# Never enforce `E402`, `E501` (line length violations),
# and `S311` (random number generators)
ignore = ["E501", "S311"]

# Exclude the examples and experimental folders
exclude = []

[tool.ruff.per-file-ignores]
# Ignore `F401` (import violations) in all `__init__.py` files, and in `docs/*.py`.
"__init__.py" = ["F401"]
"docs/*.py" = ["F401"]
"examples/*.py" = ["E402"]
"recipes/**/*_notebook.py" = ["E402"]

# Ignore `S101` (assertions) in all `test` files.
"test/*.py" = ["S101"]

# ==== Pytest configuration ====
[tool.pytest.ini_options]
testpaths = ["test"]
norecursedirs = [".git", "third_party"]
# show extra info on xfailed, xpassed, and skipped tests
addopts = ["-vv", "-r", "xfXs"]
markers = [
    "slow: marks tests as slow (deselect with: -m 'not slow')",
    "cli: marks tests which run CLIs"
]
asyncio_mode = "auto"
# Need to persist testmon in different tox env (ngeneva fork)
testmon_ignore_system_packages = true

# ==== Coverage.py configuration (ran using pytest-cov) ====
# See: https://coverage.readthedocs.io/en/latest/config.html
[tool.coverage.run]
branch = false
concurrency = ["multiprocessing", "thread"]
source = ["earth2studio"]
omit = [
    "third_party/*",
    "earth2studio/data/imerg.py"
]

[tool.coverage.report]
exclude_lines = [
    "pragma: no cover",
]
exclude_also = [
    # Don't complain about abstract methods, they aren't run:
    "@(abc\\.)?abstractmethod",
    # Don't complain about protocols:
    "@runtime_checkable",
    # Don't Complain about import catches for optional deps
    "except ImportError:",
]
omit = [
    # omit anything in a .local directory anywhere
    "test/*",
    "earth2studio/models/nn/*",
]
show_missing = true
# fail_under = 75

[tool.coverage.xml]
output = "e2studio.coverage.xml"

# ==== Interrogate configuration ====
[tool.interrogate]
ignore-init-method = true
ignore-init-module = true
ignore-magic = true
ignore-semiprivate = true
ignore-private = true
ignore-property-decorators = true
ignore-module = true
ignore-nested-functions = true
ignore-nested-classes = true
fail-under = 95
color = true
omit-covered-files = false
verbose = 2
exclude = ["setup.py", "test/*", "docs", "build"]
ignore-regex = ["^get$", "^mock_.*", ".*BaseClass.*"]

# ==== MyPy configuration ====
# See: https://mypy.readthedocs.io/en/stable/config_file.html
[tool.mypy]
python_version = "3.12"
packages = ['earth2studio']
exclude = [
    '^(examples|test|docs)'
]
disallow_untyped_calls = true
disallow_untyped_defs = true
check_untyped_defs = true
implicit_optional = true
warn_redundant_casts = true
warn_unused_ignores = false
follow_imports = 'skip'
explicit_package_bases = true<|MERGE_RESOLUTION|>--- conflicted
+++ resolved
@@ -230,15 +230,8 @@
 makani = { git = "https://github.com/NVIDIA/makani.git", rev = "28f38e3e929ed1303476518552c64673bbd6f722"}
 microsoft-aurora = { git = "https://github.com/NickGeneva/aurora.git", rev = "ab41cf1de67d5dcc723b96fc9a6219e4b548d181" }
 graphcast = { git = "https://github.com/deepmind/graphcast.git", rev = "7077d40a36db6541e3ed72ccaed1c0d202fa6014" }
-<<<<<<< HEAD
 pytest-testmon = { git = "https://github.com/NickGeneva/pytest-testmon.git", rev = "48cd5ed1b67bf2f2bd9f63335389f262db472806" }
-=======
 fme = { git = "https://github.com/ai2cm/ace.git", rev = "a40f16bb4d985cdcd3234b1a540b4dd764b933db" }
-torch = [
-  { index = "pytorch-cpu", marker = "sys_platform != 'linux'" },
-  { index = "pytorch-cu128", marker = "sys_platform == 'linux'" },
-]
->>>>>>> 9b5d2ca3
 
 [[tool.uv.index]]
 name = "pytorch-cpu"
