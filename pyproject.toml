[build-system]
requires = ["hatchling"]
build-backend = "hatchling.build"

[project]
name = "earth2studio"
authors = [
  { name="NVIDIA PhysicsNeMo Team" },
]
description = "Open-source deep-learning framework for exploring, building and deploying AI weather/climate workflows."
readme = "README.md"
requires-python = ">=3.10"
license = "Apache-2.0"
dependencies = [
    "cfgrib >= 0.9.10.3",
    "cftime",
    "fsspec>=2024.2.0",
    "gcsfs",
    "h5py>=3.2.0",
    "h5netcdf>=1.0.0",
    "huggingface-hub>=0.4.0",
    "loguru",
    "netCDF4>=1.6.4",
    "ngcsdk>=3.62.0",
    "nest_asyncio", # TODO Remove
    "python-dotenv",
    "s3fs>=2023.5.0",
    "torch>=2.5.0",
    "tqdm>=4.65.0",
    "xarray[parallel]>=2023.1.0",
    "zarr>=2.14.2,<3.0.0",
    "numcodecs<0.15.0", # TODO: Remove
]

classifiers = [
    "Programming Language :: Python :: 3",
    "License :: OSI Approved :: Apache Software License",
    "Operating System :: OS Independent",
    'Programming Language :: Python',
    'Programming Language :: Python :: 3',
    'Programming Language :: Python :: 3.10',
    'Programming Language :: Python :: 3.11',
    'Programming Language :: Python :: 3.12',
    'Programming Language :: Python :: 3 :: Only',
    "Intended Audience :: Science/Research",
    "Environment :: GPU",
    "Topic :: Scientific/Engineering :: Artificial Intelligence",
    'Typing :: Typed',
]
dynamic = ["version"]

[project.urls]
Homepage = "https://github.com/NVIDIA/earth2studio"
Documentation = "https://nvidia.github.io/earth2studio"
Issues = "https://github.com/NVIDIA/earth2studio/issues"
Changelog = "https://github.com/NVIDIA/earth2studio/blob/main/CHANGELOG.md"

[project.optional-dependencies]
data = [
    "cdsapi>=0.7.5",
    "eccodes>=2.38.0",
    "ecmwf-opendata>=0.3.3",
    "herbie-data",
]
perturbation = [
    "torch-harmonics>=0.7.4",
]
statistics = [
    "onnx-weekly ; python_full_version >= '3.13'",
    "nvidia-physicsnemo>=1.0.1",
]
# PX Models
aurora = [
    "microsoft-aurora>=1.5.0",
]
aurora-fork = [
    "microsoft-aurora", # optional fork install without timm package version conflict
]
dlwp = [
    "onnx-weekly ; python_full_version >= '3.13'",
    "nvidia-physicsnemo>=1.0.1",
    "importlib_metadata",
]
fcn = [
    "onnx-weekly ; python_full_version >= '3.13'",
    "nvidia-physicsnemo>=1.0.1",
]
fengwu = [
    "onnx-weekly ; python_full_version >= '3.13'",
    "onnxruntime-gpu>=1.21.0",
]
interp-modafno = [
    "onnx-weekly ; python_full_version >= '3.13'",
    "nvidia-physicsnemo>=1.0.1",
]
pangu = [
    "onnx-weekly ; python_full_version >= '3.13'",
    "onnxruntime-gpu>=1.21.0",
]
sfno = [
    "jsbeautifier>=1.15.4",
    "makani[all]",
    "numba>=0.61.0",
    "pynvml>=12.0.0",
    "onnx-weekly ; python_full_version >= '3.13'",
    "ruamel-yaml>=0.18.10",
    "tensorly>=0.9.0",
    "tensorly-torch>=0.5.0",
    "torch-harmonics>=0.7.4",
]
stormcast = [
    "einops>=0.8.1",
    "onnx-weekly ; python_full_version >= '3.13'",
    "nvidia-physicsnemo>=1.0.1",
    "nvtx>=0.2.11",
    "omegaconf>=2.3.0",
    "scipy>=1.15.2",
]
# DX Models
climatenet = []
corrdiff = [
    "einops>=0.8.1",
    "onnx-weekly ; python_full_version >= '3.13'",
    "nvidia-physicsnemo>=1.0.1",
    "nvtx>=0.2.11",
    "scipy>=1.15.2",
]
cyclone = [
<<<<<<< HEAD
    "cucim>=23.10.0",
    "cupy>=13.4.1",
=======
    "cucim-cu12>=25.4.0 ; python_full_version < '3.13'",
>>>>>>> 8a78ba3d
    "scikit-image>=0.25.2",
]
derived = []
precip-afno = [
    "onnx-weekly ; python_full_version >= '3.13'",
    "nvidia-physicsnemo>=1.0.1",
]
precip-afno-v2 = [
    "onnx-weekly ; python_full_version >= '3.13'",
    "nvidia-physicsnemo>=1.0.1",
]
windgust-afno = [
    "onnx-weekly ; python_full_version >= '3.13'",
    "nvidia-physicsnemo>=1.0.1",
]
# All, must not have conflicts
all = [
    "earth2studio[data,perturbation,statistics]",
    "earth2studio[aurora-fork,dlwp,fcn,fengwu,interp-modafno,pangu,sfno,stormcast]",
    "earth2studio[climatenet,corrdiff,precip-afno,cyclone,precip-afno-v2,windgust-afno]",
]

# ==== UV configuration ====
[tool.uv]
conflicts = [
    [
      { extra = "aurora" },
      { extra = "dlwp" },
    ],
    [
      { extra = "aurora" },
      { extra = "fcn" },
    ],
    [
      { extra = "aurora" },
      { extra = "sfno" },
    ],
    [
      { extra = "aurora" },
      { extra = "stormcast" },
    ],
    [
      { extra = "aurora" },
      { extra = "corrdiff" },
    ],
    [
      { extra = "aurora" },
      { extra = "precip-afno" },
    ],
    [
      { extra = "aurora" },
      { extra = "aurora-fork" },
    ]
]
# Force onnx to only try to install when below 3.13, otherwise we will use onnx weekly
override-dependencies = ["onnx; python_full_version < '3.13'"]

[tool.uv.sources]
makani = { git = "https://github.com/NickGeneva/modulus-makani.git", rev = "3da09f9e52a6393839d73d44262779ac7279bc2f" }
microsoft-aurora = { git = "https://github.com/NickGeneva/aurora.git", rev = "ab41cf1de67d5dcc723b96fc9a6219e4b548d181" }

[dependency-groups]
dev = [
    "black==24.1.0",
    "coverage>=6.5.0",
    "interrogate>=1.5.0",
    "hatch>=1.14.0",
    "mypy",
    "pre-commit",
    "pytest>=6.0.0",
    "pytest-timeout>=2.0.1",
    "pytest-skip-slow>=0.0.5",
    "pyyaml>=6.0",
    "types-requests",
    "ruff",
]
docs = [
    "cartopy",
    "matplotlib",
    "scipy",
    "sphinx-design",
    "sphinx>=6.0.0",
    "jupytext>=1.15.0",
    "sphinx-autodoc-typehints>=1.24.0",
    "sphinx-gallery>=0.12.0",
    "sphinx-togglebutton>=0.3.0",
    "myst-parser>=0.18.0",
    "sphinx-favicon>=1.0.1",
    "pydata-sphinx-theme==0.15.2",
]

[tool.hatch.version]
path = "earth2studio/__init__.py"

[tool.hatch.build.targets.sdist]
include = ["earth2studio/**/*.py"]
exclude = []

# ==== Ruff configuration ====
[tool.ruff]
# Enable flake8/pycodestyle (`E`), Pyflakes (`F`), flake8-bandit (`S`),
# isort (`I`), and performance 'PERF' rules.
select = ["E", "F", "S", "I", "PERF"]
fixable = ["I"]

# Never enforce `E402`, `E501` (line length violations),
# and `S311` (random number generators)
ignore = ["E501", "S311"]

# Exclude the examples and experimental folders
exclude = []

[tool.ruff.per-file-ignores]
# Ignore `F401` (import violations) in all `__init__.py` files, and in `docs/*.py`.
"__init__.py" = ["F401"]
"docs/*.py" = ["F401"]
"examples/*.py" = ["E402"]

# Ignore `S101` (assertions) in all `test` files.
"test/*.py" = ["S101"]

# ==== Pytest configuration ====
[tool.pytest.ini_options]
testpaths = ["test"]
norecursedirs = [".git", "third_party"]
# show extra info on xfailed, xpassed, and skipped tests
addopts = ["-vv", "-r", "xfXs"]
markers = [
    "slow: marks tests as slow (deselect with: -m 'not slow')",
    "cli: marks tests which run CLIs"
]
asyncio_mode = "auto"

# ==== Coverage.py configuration (ran using pytest-cov) ====
# See: https://coverage.readthedocs.io/en/latest/config.html
[tool.coverage.run]
branch = true
concurrency = ["multiprocessing", "thread"]
source = ["earth2studio"]
omit = [
    "third_party/*",
]

[tool.coverage.report]
exclude_lines = [
    "pragma: no cover",
]
exclude_also = [
    # Don't complain about abstract methods, they aren't run:
    "@(abc\\.)?abstractmethod",
    # Don't complain about protocols:
    "@runtime_checkable",
]
omit = [
    # omit anything in a .local directory anywhere
    "test/*",
    "earth2studio/models/nn/*",
]
show_missing = true
fail_under = 75

[tool.coverage.xml]
output = "e2studio.coverage.xml"

# ==== Interrogate configuration ====
[tool.interrogate]
ignore-init-method = true
ignore-init-module = true
ignore-magic = true
ignore-semiprivate = true
ignore-private = true
ignore-property-decorators = true
ignore-module = true
ignore-nested-functions = true
ignore-nested-classes = true
fail-under = 95
color = true
omit-covered-files = false
verbose = 2
exclude = ["setup.py", "test/*", "docs", "build"]
ignore-regex = ["^get$", "^mock_.*", ".*BaseClass.*"]

# ==== MyPy configuration ====
# See: https://mypy.readthedocs.io/en/stable/config_file.html
[tool.mypy]
python_version = "3.10"
packages = ['earth2studio']
exclude = [
    '^(examples|test|docs)'
]
disallow_untyped_calls = true
disallow_untyped_defs = true
check_untyped_defs = true
implicit_optional = true
warn_redundant_casts = true
warn_unused_ignores = false
follow_imports = 'skip'<|MERGE_RESOLUTION|>--- conflicted
+++ resolved
@@ -126,12 +126,7 @@
     "scipy>=1.15.2",
 ]
 cyclone = [
-<<<<<<< HEAD
-    "cucim>=23.10.0",
-    "cupy>=13.4.1",
-=======
     "cucim-cu12>=25.4.0 ; python_full_version < '3.13'",
->>>>>>> 8a78ba3d
     "scikit-image>=0.25.2",
 ]
 derived = []
