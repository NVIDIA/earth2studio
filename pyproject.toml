[build-system]
requires = ["hatchling"]
build-backend = "hatchling.build"

[project]
name = "earth2studio"
authors = [
  { name="NVIDIA PhysicsNeMo Team" },
]
description = "Open-source deep-learning framework for exploring, building and deploying AI weather/climate workflows."
readme = "README.md"
requires-python = ">=3.10"
license = "Apache-2.0"
dependencies = [
    "cfgrib >= 0.9.10.3",
    "cftime",
    "fsspec>=2024.2.0",
    "gcsfs",
    "h5py>=3.2.0",
    "h5netcdf>=1.0.0",
    "huggingface-hub>=0.4.0",
    "loguru",
    "netCDF4>=1.6.4",
    "ngcsdk>=3.55.0",
    "nest_asyncio", # TODO Remove
    "python-dotenv",
    "s3fs>=2023.5.0",
    "torch>=2.5.0",
    "tqdm>=4.65.0",
    "xarray[parallel]>=2023.1.0",
    "zarr>=2.14.2",
    "numcodecs<0.15.0", # TODO: Remove
]

classifiers = [
    "Programming Language :: Python :: 3",
    "License :: OSI Approved :: Apache Software License",
    "Operating System :: OS Independent",
    'Programming Language :: Python',
    'Programming Language :: Python :: 3',
    'Programming Language :: Python :: 3.10',
    'Programming Language :: Python :: 3.11',
    'Programming Language :: Python :: 3.12',
    'Programming Language :: Python :: 3 :: Only',
    "Intended Audience :: Science/Research",
    "Environment :: GPU",
    "Topic :: Scientific/Engineering :: Artificial Intelligence",
    'Typing :: Typed',
]
dynamic = ["version"]

[project.urls]
Homepage = "https://github.com/NVIDIA/earth2studio"
Documentation = "https://nvidia.github.io/earth2studio"
Issues = "https://github.com/NVIDIA/earth2studio/issues"
Changelog = "https://github.com/NVIDIA/earth2studio/blob/main/CHANGELOG.md"

[project.optional-dependencies]
data = [
    "cdsapi>=0.7.5",
    "eccodes>=2.38.0",
    "ecmwf-opendata>=0.3.3",
    "herbie-data",
]
perturbation = [
    "torch-harmonics>=0.7.4",
]
statistics = [
    "nvidia-physicsnemo>=1.0.1",
]
# PX Models
aurora = [
    "microsoft-aurora>=1.5.0",
]
aurora-fork = [
    "microsoft-aurora", # optional fork install without timm package version conflict
]
dlwp = [
    "nvidia-physicsnemo>=1.0.1",
]
fcn = [
    "nvidia-physicsnemo>=1.0.1",
]
fengwu = [
    "onnxruntime-gpu>=1.21.0",
]
modafno-interpolation = [
    "nvidia-physicsnemo>=1.0.1",
]
pangu = [
    "onnxruntime-gpu>=1.21.0",
]
sfno = [
    "jsbeautifier>=1.15.4",
    "makani[all]",
    "numba>=0.61.0",
    "pynvml>=12.0.0",
    "ruamel-yaml>=0.18.10",
    "tensorly>=0.9.0",
    "tensorly-torch>=0.5.0",
    "torch-harmonics>=0.7.4",
]
stormcast = [
    "einops>=0.8.1",
    "nvidia-physicsnemo>=1.0.1",
    "nvtx>=0.2.11",
    "omegaconf>=2.3.0",
    "scipy>=1.15.2",
]
# DX Models
climatenet = []
corrdiff = [
    "einops>=0.8.1",
    "nvidia-physicsnemo>=1.0.1",
    "nvtx>=0.2.11",
    "scipy>=1.15.2",
]
derived = []
precip-afno = [
    "nvidia-physicsnemo>=1.0.1",
]
precip-afno-v2 = [
    "nvidia-physicsnemo>=1.0.1",
]
windgust-afno = [
    "nvidia-physicsnemo>=1.0.1",
]
# All, must not have conflicts
all = [
    "earth2studio[data,perturbation,statistics]",
    "earth2studio[aurora-fork,dlwp,fcn,fengwu,pangu,sfno,stormcast]",
<<<<<<< HEAD
    "earth2studio[climatenet,corrdiff,derived,precip-afno,windgust-afno,modafno-interpolation]",
=======
    "earth2studio[climatenet,corrdiff,precip-afno,precip-afno-v2,windgust-afno]",
>>>>>>> 7a1dc19a
]

# ==== UV configuration ====
[tool.uv]
conflicts = [
    [
      { extra = "aurora" },
      { extra = "dlwp" },
    ],
    [
      { extra = "aurora" },
      { extra = "fcn" },
    ],
    [
      { extra = "aurora" },
      { extra = "sfno" },
    ],
    [
      { extra = "aurora" },
      { extra = "stormcast" },
    ],
    [
      { extra = "aurora" },
      { extra = "corrdiff" },
    ],
    [
      { extra = "aurora" },
      { extra = "precip-afno" },
    ],
    [
      { extra = "aurora" },
      { extra = "aurora-fork" },
    ],
]

[tool.uv.sources]
makani = { git = "https://github.com/NickGeneva/modulus-makani.git", rev = "3da09f9e52a6393839d73d44262779ac7279bc2f" }
microsoft-aurora = { git = "https://github.com/NickGeneva/aurora", rev = "ab41cf1de67d5dcc723b96fc9a6219e4b548d181" }

[dependency-groups]
dev = [
    "black==24.1.0",
    "coverage>=6.5.0",
    "interrogate>=1.5.0",
    "hatch>=1.14.0",
    "mypy",
    "pre-commit",
    "pytest>=6.0.0",
    "pytest-timeout>=2.0.1",
    "pytest-skip-slow>=0.0.5",
    "pyyaml>=6.0",
    "types-requests",
    "ruff",
]
docs = [
    "cartopy",
    "matplotlib",
    "scipy",
    "sphinx-design",
    "sphinx>=6.0.0",
    "jupytext>=1.15.0",
    "sphinx-autodoc-typehints>=1.24.0",
    "sphinx-gallery>=0.12.0",
    "sphinx-togglebutton>=0.3.0",
    "myst-parser>=0.18.0",
    "sphinx-favicon>=1.0.1",
    "pydata-sphinx-theme==0.15.2",
]

[tool.hatch.version]
path = "earth2studio/__init__.py"

[tool.hatch.build.targets.sdist]
include = ["earth2studio/**/*.py"]
exclude = []

# ==== Ruff configuration ====
[tool.ruff]
# Enable flake8/pycodestyle (`E`), Pyflakes (`F`), flake8-bandit (`S`),
# isort (`I`), and performance 'PERF' rules.
select = ["E", "F", "S", "I", "PERF"]
fixable = ["I"]

# Never enforce `E402`, `E501` (line length violations),
# and `S311` (random number generators)
ignore = ["E501", "S311"]

# Exclude the examples and experimental folders
exclude = []

[tool.ruff.per-file-ignores]
# Ignore `F401` (import violations) in all `__init__.py` files, and in `docs/*.py`.
"__init__.py" = ["F401"]
"docs/*.py" = ["F401"]
"examples/*.py" = ["E402"]

# Ignore `S101` (assertions) in all `test` files.
"test/*.py" = ["S101"]

# ==== Pytest configuration ====
[tool.pytest.ini_options]
testpaths = ["test"]
norecursedirs = [".git", "third_party"]
# show extra info on xfailed, xpassed, and skipped tests
addopts = ["-vv", "-r", "xfXs"]
markers = [
    "slow: marks tests as slow (deselect with: -m 'not slow')",
    "cli: marks tests which run CLIs"
]
asyncio_mode = "auto"

# ==== Coverage.py configuration (ran using pytest-cov) ====
# See: https://coverage.readthedocs.io/en/latest/config.html
[tool.coverage.run]
branch = true
concurrency = ["multiprocessing", "thread"]
source = ["earth2studio"]
omit = [
    "third_party/*",
]

[tool.coverage.report]
exclude_lines = [
    "pragma: no cover",
]
exclude_also = [
    # Don't complain about abstract methods, they aren't run:
    "@(abc\\.)?abstractmethod",
    # Don't complain about protocols:
    "@runtime_checkable",
]
omit = [
    # omit anything in a .local directory anywhere
    "test/*",
    "earth2studio/models/nn/*",
]
show_missing = true
fail_under = 75

[tool.coverage.xml]
output = "e2studio.coverage.xml"

# ==== Interrogate configuration ====
[tool.interrogate]
ignore-init-method = true
ignore-init-module = true
ignore-magic = true
ignore-semiprivate = true
ignore-private = true
ignore-property-decorators = true
ignore-module = true
ignore-nested-functions = true
ignore-nested-classes = true
fail-under = 95
color = true
omit-covered-files = false
verbose = 2
exclude = ["setup.py", "test/*", "docs", "build"]
ignore-regex = ["^get$", "^mock_.*", ".*BaseClass.*"]

# ==== MyPy configuration ====
# See: https://mypy.readthedocs.io/en/stable/config_file.html
[tool.mypy]
python_version = "3.10"
packages = ['earth2studio']
exclude = [
    '^(examples|test|docs)'
]
disallow_untyped_calls = true
disallow_untyped_defs = true
check_untyped_defs = true
implicit_optional = true
warn_redundant_casts = true
warn_unused_ignores = false
follow_imports = 'skip'<|MERGE_RESOLUTION|>--- conflicted
+++ resolved
@@ -84,7 +84,7 @@
 fengwu = [
     "onnxruntime-gpu>=1.21.0",
 ]
-modafno-interpolation = [
+interp-modafno = [
     "nvidia-physicsnemo>=1.0.1",
 ]
 pangu = [
@@ -128,12 +128,8 @@
 # All, must not have conflicts
 all = [
     "earth2studio[data,perturbation,statistics]",
-    "earth2studio[aurora-fork,dlwp,fcn,fengwu,pangu,sfno,stormcast]",
-<<<<<<< HEAD
-    "earth2studio[climatenet,corrdiff,derived,precip-afno,windgust-afno,modafno-interpolation]",
-=======
+    "earth2studio[aurora-fork,dlwp,fcn,fengwu,interp-modafno,pangu,sfno,stormcast]",
     "earth2studio[climatenet,corrdiff,precip-afno,precip-afno-v2,windgust-afno]",
->>>>>>> 7a1dc19a
 ]
 
 # ==== UV configuration ====
