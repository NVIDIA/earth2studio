[build-system]
requires = ["hatchling"]
build-backend = "hatchling.build"

[project]
name = "earth2studio"
authors = [
  { name="NVIDIA PhysicsNeMo Team" },
]
description = "Open-source deep-learning framework for exploring, building and deploying AI weather/climate workflows."
readme = "README.md"
requires-python = ">=3.10"
license = "Apache-2.0"
dependencies = [
    "cfgrib >= 0.9.10.3",
    "cftime",
    "fsspec>=2024.2.0",
    "gcsfs",
    "h5py>=3.2.0",
    "h5netcdf>=1.0.0",
    "huggingface-hub>=0.4.0",
    "loguru",
    "netCDF4>=1.6.4",
    "ngcsdk>=3.55.0",
    "nest_asyncio", # TODO Remove
    "python-dotenv",
    "s3fs>=2023.5.0",
    "torch>=2.5.0",
    "tqdm>=4.65.0",
    "xarray[parallel]>=2023.1.0",
    "zarr>=2.14.2",
    "numcodecs<0.15.0", # TODO: Remove
]

classifiers = [
    "Programming Language :: Python :: 3",
    "License :: OSI Approved :: Apache Software License",
    "Operating System :: OS Independent",
    'Programming Language :: Python',
    'Programming Language :: Python :: 3',
    'Programming Language :: Python :: 3.10',
    'Programming Language :: Python :: 3.11',
    'Programming Language :: Python :: 3.12',
    'Programming Language :: Python :: 3 :: Only',
    "Intended Audience :: Science/Research",
    "Environment :: GPU",
    "Topic :: Scientific/Engineering :: Artificial Intelligence",
    'Typing :: Typed',
]
dynamic = ["version"]

[project.urls]
Homepage = "https://github.com/NVIDIA/earth2studio"
Documentation = "https://nvidia.github.io/earth2studio"
Issues = "https://github.com/NVIDIA/earth2studio/issues"
Changelog = "https://github.com/NVIDIA/earth2studio/blob/main/CHANGELOG.md"

[project.optional-dependencies]
data = [
    "cdsapi>=0.7.5",
    "eccodes>=2.38.0",
    "ecmwf-opendata>=0.3.3",
    "herbie-data",
]
perturbation = [
    "torch-harmonics>=0.7.4",
]
statistics = [
    "nvidia-physicsnemo>=1.0.1",
]
# PX Models
aurora = [
    "microsoft-aurora>=1.5.0",
]
aurora-fork = [
    "microsoft-aurora", # optional fork install without timm package version conflict
]
dlwp = [
    "nvidia-physicsnemo>=1.0.1",
]
fcn = [
    "nvidia-physicsnemo>=1.0.1",
]
fengwu = [
    "onnxruntime-gpu>=1.21.0",
]
pangu = [
    "onnxruntime-gpu>=1.21.0",
]
sfno = [
    "jsbeautifier>=1.15.4",
    "makani[all]",
    "numba>=0.61.0",
    "pynvml>=12.0.0",
    "ruamel-yaml>=0.18.10",
    "tensorly>=0.9.0",
    "tensorly-torch>=0.5.0",
    "torch-harmonics>=0.7.4",
]
stormcast = [
    "einops>=0.8.1",
    "nvidia-physicsnemo>=1.0.1",
    "nvtx>=0.2.11",
    "omegaconf>=2.3.0",
    "scipy>=1.15.2",
]
# DX Models
climatenet = []
corrdiff = [
    "einops>=0.8.1",
    "nvidia-physicsnemo>=1.0.1",
    "nvtx>=0.2.11",
    "scipy>=1.15.2",
]
derived = []
precip-afno = [
    "nvidia-physicsnemo>=1.0.1",
]
<<<<<<< HEAD
precip-afno-v2 = [
=======
windgust-afno = [
>>>>>>> 86492bc6
    "nvidia-physicsnemo>=1.0.1",
]
# All, must not have conflicts
all = [
    "earth2studio[data,perturbation,statistics]",
    "earth2studio[aurora-fork,dlwp,fcn,fengwu,pangu,sfno,stormcast]",
<<<<<<< HEAD
    "earth2studio[climatenet,corrdiff,precip-afno,precip-afno-v2]",
=======
    "earth2studio[climatenet,corrdiff,derived,precip-afno,windgust-afno]",
>>>>>>> 86492bc6
]

# ==== UV configuration ====
[tool.uv]
conflicts = [
    [
      { extra = "aurora" },
      { extra = "dlwp" },
    ],
    [
      { extra = "aurora" },
      { extra = "fcn" },
    ],
    [
      { extra = "aurora" },
      { extra = "sfno" },
    ],
    [
      { extra = "aurora" },
      { extra = "stormcast" },
    ],
    [
      { extra = "aurora" },
      { extra = "corrdiff" },
    ],
    [
      { extra = "aurora" },
      { extra = "precip-afno" },
    ],
    [
      { extra = "aurora" },
      { extra = "aurora-fork" },
    ],
]

[tool.uv.sources]
makani = { git = "https://github.com/NickGeneva/modulus-makani.git", rev = "3da09f9e52a6393839d73d44262779ac7279bc2f" }
microsoft-aurora = { git = "https://github.com/NickGeneva/aurora", rev = "ab41cf1de67d5dcc723b96fc9a6219e4b548d181" }

[dependency-groups]
dev = [
    "black==24.1.0",
    "coverage>=6.5.0",
    "interrogate>=1.5.0",
    "hatch>=1.14.0",
    "mypy",
    "pre-commit",
    "pytest>=6.0.0",
    "pytest-timeout>=2.0.1",
    "pytest-skip-slow>=0.0.5",
    "pyyaml>=6.0",
    "types-requests",
    "ruff",
]
docs = [
    "cartopy",
    "matplotlib",
    "scipy",
    "sphinx-design",
    "sphinx>=6.0.0",
    "jupytext>=1.15.0",
    "sphinx-autodoc-typehints>=1.24.0",
    "sphinx-gallery>=0.12.0",
    "sphinx-togglebutton>=0.3.0",
    "myst-parser>=0.18.0",
    "sphinx-favicon>=1.0.1",
    "pydata-sphinx-theme==0.15.2",
]

[tool.hatch.version]
path = "earth2studio/__init__.py"

[tool.hatch.build.targets.sdist]
include = ["earth2studio/**/*.py"]
exclude = []

# ==== Ruff configuration ====
[tool.ruff]
# Enable flake8/pycodestyle (`E`), Pyflakes (`F`), flake8-bandit (`S`),
# isort (`I`), and performance 'PERF' rules.
select = ["E", "F", "S", "I", "PERF"]
fixable = ["I"]

# Never enforce `E402`, `E501` (line length violations),
# and `S311` (random number generators)
ignore = ["E501", "S311"]

# Exclude the examples and experimental folders
exclude = []

[tool.ruff.per-file-ignores]
# Ignore `F401` (import violations) in all `__init__.py` files, and in `docs/*.py`.
"__init__.py" = ["F401"]
"docs/*.py" = ["F401"]
"examples/*.py" = ["E402"]

# Ignore `S101` (assertions) in all `test` files.
"test/*.py" = ["S101"]

# ==== Pytest configuration ====
[tool.pytest.ini_options]
testpaths = ["test"]
norecursedirs = [".git", "third_party"]
# show extra info on xfailed, xpassed, and skipped tests
addopts = ["-vv", "-r", "xfXs"]
markers = [
    "slow: marks tests as slow (deselect with: -m 'not slow')",
    "cli: marks tests which run CLIs"
]
asyncio_mode = "auto"

# ==== Coverage.py configuration (ran using pytest-cov) ====
# See: https://coverage.readthedocs.io/en/latest/config.html
[tool.coverage.run]
branch = true
concurrency = ["multiprocessing", "thread"]
source = ["earth2studio"]
omit = [
    "third_party/*",
]

[tool.coverage.report]
exclude_lines = [
    "pragma: no cover",
]
exclude_also = [
    # Don't complain about abstract methods, they aren't run:
    "@(abc\\.)?abstractmethod",
    # Don't complain about protocols:
    "@runtime_checkable",
]
omit = [
    # omit anything in a .local directory anywhere
    "test/*",
    "earth2studio/models/nn/*",
]
show_missing = true
fail_under = 75

[tool.coverage.xml]
output = "e2studio.coverage.xml"

# ==== Interrogate configuration ====
[tool.interrogate]
ignore-init-method = true
ignore-init-module = true
ignore-magic = true
ignore-semiprivate = true
ignore-private = true
ignore-property-decorators = true
ignore-module = true
ignore-nested-functions = true
ignore-nested-classes = true
fail-under = 95
color = true
omit-covered-files = false
verbose = 2
exclude = ["setup.py", "test/*", "docs", "build"]
ignore-regex = ["^get$", "^mock_.*", ".*BaseClass.*"]

# ==== MyPy configuration ====
# See: https://mypy.readthedocs.io/en/stable/config_file.html
[tool.mypy]
python_version = "3.10"
packages = ['earth2studio']
exclude = [
    '^(examples|test|docs)'
]
disallow_untyped_calls = true
disallow_untyped_defs = true
check_untyped_defs = true
implicit_optional = true
warn_redundant_casts = true
warn_unused_ignores = false
follow_imports = 'skip'<|MERGE_RESOLUTION|>--- conflicted
+++ resolved
@@ -116,22 +116,17 @@
 precip-afno = [
     "nvidia-physicsnemo>=1.0.1",
 ]
-<<<<<<< HEAD
 precip-afno-v2 = [
-=======
+    "nvidia-physicsnemo>=1.0.1",
+]
 windgust-afno = [
->>>>>>> 86492bc6
     "nvidia-physicsnemo>=1.0.1",
 ]
 # All, must not have conflicts
 all = [
     "earth2studio[data,perturbation,statistics]",
     "earth2studio[aurora-fork,dlwp,fcn,fengwu,pangu,sfno,stormcast]",
-<<<<<<< HEAD
-    "earth2studio[climatenet,corrdiff,precip-afno,precip-afno-v2]",
-=======
-    "earth2studio[climatenet,corrdiff,derived,precip-afno,windgust-afno]",
->>>>>>> 86492bc6
+    "earth2studio[climatenet,corrdiff,precip-afno,precip-afno-v2,windgust-afno]",
 ]
 
 # ==== UV configuration ====
