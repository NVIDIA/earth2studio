--- conflicted
+++ resolved
@@ -60,16 +60,13 @@
     "cdsapi>=0.7.5",
     "eccodes>=2.38.0",
     "ecmwf-opendata>=0.3.3",
-<<<<<<< HEAD
-    "intake-esgf>=0.9.4",
+    "intake-esgf>=2025.9.26",
     "planetary-computer>=0.5.0",
+    "globus-sdk<4.0.0", # TODO: Remove once intake-esgf updates
     "pystac-client>=0.9.0",
+    "httpx>=0.28.1",
     "rasterio>=1.3.9",
     "rioxarray>=0.15.5",
-=======
-    "intake-esgf>=2025.9.26",
-    "globus-sdk<4.0.0", # TODO: Remove once intake-esgf updates
->>>>>>> 39e826dc
     "pyproj>=3.7.1",
     "scipy>=1.15.2",
 ]
