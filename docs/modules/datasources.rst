.. _earth2studio.data:

:mod:`earth2studio.data`: Data Sources
--------------------------------------

Data sources used for downloading, caching and reading different weather / climate data
APIs into `Xarray data arrays <https://docs.xarray.dev/en/stable/generated/xarray.DataArray.html>`_.
Used for fetching initial conditions for inference and validation data for scoring.

.. warning ::

   Each data source provided in Earth2Studio may have its own respective
   license. We encourage users to familiarize themselves with each and the limitations
   it may impose on their use case.

.. automodule:: earth2studio.data
    :no-members:
    :no-inherited-members:

.. currentmodule:: earth2studio

.. autosummary::
   :toctree: generated/data/
   :template: datasource.rst

   data.ARCO
   data.CDS
   data.CMIP6
   data.GFS
   data.GOES
   data.HRRR
   data.IFS
<<<<<<< HEAD
   data.IMERG
   data.JPSS
=======
>>>>>>> b018cbf1
   data.NCAR_ERA5
   data.Random
   data.WB2ERA5
   data.WB2ERA5_121x240
   data.WB2ERA5_32x64
   data.WB2Climatology
   data.DataArrayFile
   data.DataSetFile
   data.DataArrayPathList

Forecast Sources
~~~~~~~~~~~~~~~~

Extended data sources that allow users to download forecast data, these are not
interchangable with standard data sources.
Typically used in intercomparison workflows.

.. currentmodule:: earth2studio

.. autosummary::
   :toctree: generated/data/
   :template: datasource.rst

   data.GFS_FX
   data.GEFS_FX
   data.GEFS_FX_721x1440
   data.HRRR_FX

AI Sources
~~~~~~~~~~

Data sources that leverage an AI model to generate weather / climate data at that can be
used for downstream tasks.
Unlike prognostic or diagnostic models, these sources do not require any input state
for subsequent predictions.

.. currentmodule:: earth2studio

.. autosummary::
   :toctree: generated/data/
   :template: diagnostic.rst

   data.CBottle3D

Functions
~~~~~~~~~
.. currentmodule:: earth2studio

.. autosummary::
   :toctree: generated/data/
   :template: function.rst

   data.datasource_to_file
   data.fetch_data
   data.prep_data_array<|MERGE_RESOLUTION|>--- conflicted
+++ resolved
@@ -30,11 +30,7 @@
    data.GOES
    data.HRRR
    data.IFS
-<<<<<<< HEAD
-   data.IMERG
    data.JPSS
-=======
->>>>>>> b018cbf1
    data.NCAR_ERA5
    data.Random
    data.WB2ERA5
