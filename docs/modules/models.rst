:mod:`earth2studio.models`: Models
----------------------------------
.. automodule:: earth2studio.models
    :no-members:
    :no-inherited-members:

.. currentmodule:: earth2studio

.. _earth2studio.models.px:

:mod:`earth2studio.models.px`: Prognostic
~~~~~~~~~~~~~~~~~~~~~~~~~~~~~~~~~~~~~~~~~

Prognostic models are a class of models that perform time-integration.
Thus are typically used to generate forecast predictions.

.. warning ::

   Pre-trained prognostic models provided in Earth2Studio may be provided
   under different licenses. We encourage users to familiarize themselves with each
   prior to use.

.. autosummary::
   :nosignatures:
   :toctree: generated/models/px/
   :template: prognostic.rst

   models.px.Aurora
   models.px.DLWP
   models.px.FCN
   models.px.FengWu
   models.px.FuXi
   models.px.Pangu24
   models.px.Pangu6
   models.px.Pangu3
   models.px.Persistence
   models.px.SFNO
   models.px.StormCast

.. _earth2studio.models.dx:

:mod:`earth2studio.models.dx`: Diagnostic
~~~~~~~~~~~~~~~~~~~~~~~~~~~~~~~~~~~~~~~~~

Diagnostic models are a class of models that do not perform time-integration.
These may be used to map between weather/climate variables to other quantities of
interest, used to enbable additional analysis, improve prediction accuracy, downscale,
etc.

.. warning ::

   Pre-trained diagnostic models provided in Earth2Studio may be provided
   under different licenses. We encourage users to familiarize themselves with each
   prior to use.

.. autosummary::
   :nosignatures:
   :toctree: generated/models/dx/
   :template: diagnostic.rst

   models.dx.CorrDiffTaiwan
   models.dx.ClimateNet
   models.dx.DerivedRH
   models.dx.DerivedRHDewpoint
   models.dx.DerivedVPD
   models.dx.DerivedWS
   models.dx.PrecipitationAFNO
<<<<<<< HEAD
   models.dx.PrecipitationAFNOV2
=======
   models.dx.WindgustAFNO
>>>>>>> 86492bc6
   models.dx.Identity

:mod:`earth2studio.models`: Utilities
~~~~~~~~~~~~~~~~~~~~~~~~~~~~~~~~~~~~~
.. autosummary::
   :nosignatures:
   :toctree: generated/models/
   :template: class.rst

   models.auto.Package
   models.batch.batch_func<|MERGE_RESOLUTION|>--- conflicted
+++ resolved
@@ -65,11 +65,8 @@
    models.dx.DerivedVPD
    models.dx.DerivedWS
    models.dx.PrecipitationAFNO
-<<<<<<< HEAD
    models.dx.PrecipitationAFNOV2
-=======
    models.dx.WindgustAFNO
->>>>>>> 86492bc6
    models.dx.Identity
 
 :mod:`earth2studio.models`: Utilities
