# SPDX-FileCopyrightText: Copyright (c) 2024-2025 NVIDIA CORPORATION & AFFILIATES.
# SPDX-FileCopyrightText: All rights reserved.
# SPDX-License-Identifier: Apache-2.0
#
# Licensed under the Apache License, Version 2.0 (the "License");
# you may not use this file except in compliance with the License.
# You may obtain a copy of the License at
#
# http://www.apache.org/licenses/LICENSE-2.0
#
# Unless required by applicable law or agreed to in writing, software
# distributed under the License is distributed on an "AS IS" BASIS,
# WITHOUT WARRANTIES OR CONDITIONS OF ANY KIND, either express or implied.
# See the License for the specific language governing permissions and
# limitations under the License.

import asyncio
import functools
import hashlib
import os
import pathlib
import shutil
import warnings
from collections.abc import Callable
from dataclasses import dataclass
from datetime import datetime, timedelta, timezone

import nest_asyncio
import numpy as np
import s3fs
import xarray as xr
from fsspec.implementations.ftp import FTPFileSystem
from loguru import logger
from tqdm.asyncio import tqdm

from earth2studio.data.utils import (
    datasource_cache_root,
    prep_data_inputs,
    prep_forecast_inputs,
)
from earth2studio.lexicon import GFSLexicon
from earth2studio.utils.type import LeadTimeArray, TimeArray, VariableArray

logger.remove()
logger.add(lambda msg: tqdm.write(msg, end=""), colorize=True)


@dataclass
class GFSAsyncTask:
    """Small helper struct for Async tasks"""

    data_array_indices: tuple[int, int, int]
    gfs_file_uri: str
    gfs_byte_offset: int
    gfs_byte_length: int
    gfs_modifier: Callable


class GFS:
    """The global forecast service (GFS) initial state data source provided on an
    equirectangular grid. GFS is a weather forecast model developed by NOAA. This data
    source is provided on a 0.25 degree lat lon grid at 6-hour intervals spanning from
    Feb 26th 2021 to present date.

    Parameters
    ----------
    source: str, optional
        Data store location to pull from. Options are [aws, ncep], by default aws
    cache : bool, optional
        Cache data source on local memory, by default True
    verbose : bool, optional
        Print download progress, by default True
    async_timeout : int, optional
        Time in sec after which download will be cancelled if not finished successfully,
        by default 600

    Warning
    -------
    This is a remote data source and can potentially download a large amount of data
    to your local machine for large requests.

    Note
    ----
    This data source only fetches the initial state of GFS and does not fetch an
    predicted time steps. See :class:`~earth2studio.data.GFS_FX` for fetching predicted
    data from this forecast system.

    Note
    ----
    Additional information on the data repository can be referenced here:

    - https://registry.opendata.aws/noaa-gfs-bdp-pds/
    - https://www.emc.ncep.noaa.gov/emc/pages/numerical_forecast_systems/gfs.php
    """

    GFS_BUCKET_NAME = "noaa-gfs-bdp-pds"
    MAX_BYTE_SIZE = 5000000

    GFS_LAT = np.linspace(90, -90, 721)
    GFS_LON = np.linspace(0, 359.75, 1440)

    def __init__(
        self,
        source: str = "aws",
        cache: bool = True,
        verbose: bool = True,
        async_timeout: int = 600,
    ):
        self._cache = cache
        self._verbose = verbose

        # Silence cfgrib warning, TODO Remove this
        warnings.simplefilter(action="ignore", category=FutureWarning)

        if source == "aws":
            self.uri_prefix = "noaa-gfs-bdp-pds"
            self.fs = s3fs.S3FileSystem(anon=True, client_kwargs={}, asynchronous=True)

            # To update search "gfs." at https://noaa-gfs-bdp-pds.s3.amazonaws.com/index.html
            # They are slowly adding more data
            def _range(time: datetime) -> None:
                if time < datetime(year=2021, month=1, day=1):
                    raise ValueError(
                        f"Requested date time {time} needs to be after January 1st, 2021 for GFS on AWS"
                    )

            self._history_range = _range
        elif source == "ncep":
            # Could use http location, but using ftp since better for larger data
            # https://nomads.ncep.noaa.gov/pub/data/nccf/com/gfs/prod/
            self.uri_prefix = "pub/data/nccf/com/gfs/prod/"
            self.fs = FTPFileSystem(host="ftpprd.ncep.noaa.gov")

            def _range(time: datetime) -> None:
                if time + timedelta(days=10) < datetime.today():
                    raise ValueError(
                        f"Requested date time {time} needs to be within past 10 days for GFS NCEP source"
                    )

            self._history_range = _range
        else:
            raise ValueError(f"Invalid GFS source {source}")

        self.async_timeout = async_timeout

    def __call__(
        self,
        time: datetime | list[datetime] | TimeArray,
        variable: str | list[str] | VariableArray,
    ) -> xr.DataArray:
        """Retrieve GFS initial state / analysis data

        Parameters
        ----------
        time : datetime | list[datetime] | TimeArray
            Timestamps to return data for (UTC).
        variable : str | list[str] | VariableArray
            String, list of strings or array of strings that refer to variables to
            return. Must be in the GFS lexicon.

        Returns
        -------
        xr.DataArray
            GFS weather data array
        """
        nest_asyncio.apply()  # Patch asyncio to work in notebooks
        try:
            loop = asyncio.get_event_loop()
        except RuntimeError:
            # If no event loop exists, create one
            loop = asyncio.new_event_loop()
            asyncio.set_event_loop(loop)

        xr_array = loop.run_until_complete(
            asyncio.wait_for(self.fetch(time, variable), timeout=self.async_timeout)
        )

        return xr_array

    async def fetch(
        self,
        time: datetime | list[datetime] | TimeArray,
        variable: str | list[str] | VariableArray,
    ) -> xr.DataArray:
        """Async function to get data

        Parameters
        ----------
        time : datetime | list[datetime] | TimeArray
            Timestamps to return data for (UTC).
        variable : str | list[str] | VariableArray
            String, list of strings or array of strings that refer to variables to
            return. Must be in the GFS lexicon.

        Returns
        -------
        xr.DataArray
            GFS weather data array
        """
        time, variable = prep_data_inputs(time, variable)
        # Create cache dir if doesnt exist
        pathlib.Path(self.cache).mkdir(parents=True, exist_ok=True)

        # Make sure input time is valid
        self._validate_time(time)

        # Note, this could be more memory efficient and avoid pre-allocation of the array
        # but this is much much cleaner to deal with, compared to something seen in the
        # NCAR data source.
        xr_array = xr.DataArray(
            data=np.zeros(
                (len(time), 1, len(variable), len(self.GFS_LAT), len(self.GFS_LON))
            ),
            dims=["time", "lead_time", "variable", "lat", "lon"],
            coords={
                "time": time,
                "lead_time": [timedelta(hours=0)],
                "variable": variable,
                "lat": self.GFS_LAT,
                "lon": self.GFS_LON,
            },
        )

        async_tasks = []
        async_tasks = await self._create_tasks(time, [timedelta(hours=0)], variable)
        func_map = map(
            functools.partial(self.fetch_wrapper, xr_array=xr_array), async_tasks
        )

        await tqdm.gather(
            *func_map, desc="Fetching GFS data", disable=(not self._verbose)
        )

        # Delete cache if needed
        if not self._cache:
            shutil.rmtree(self.cache)

        # Close aiohttp client if s3fs
        # https://github.com/fsspec/s3fs/issues/943
        # https://github.com/zarr-developers/zarr-python/issues/2901
        if isinstance(self.fs, s3fs.S3FileSystem):
            await self.fs.set_session()  # Make sure the session was actually initalized
            s3fs.S3FileSystem.close_session(asyncio.get_event_loop(), self.fs.s3)

        return xr_array.isel(lead_time=0)

    async def _create_tasks(
        self, time: list[datetime], lead_time: list[timedelta], variable: list[str]
    ) -> list[GFSAsyncTask]:
        """Create download tasks, each corresponding to one grib byte range on S3

        Parameters
        ----------
        times : list[datetime]
            Timestamps to be downloaded (UTC).
        variables : list[str]
            List of variables to be downloaded.

        Returns
        -------
        list[dict]
            List of download tasks
        """
        tasks: list[GFSAsyncTask] = []  # group pressure-level variables

        # Start with fetching all index files for each time / lead time
        args = [self._grib_index_uri(t, lt) for t in time for lt in lead_time]
        func_map = map(self._fetch_index, args)
        results = await tqdm.gather(
            *func_map, desc="Fetching GFS index files", disable=True
        )
        for i, t in enumerate(time):
            for j, lt in enumerate(lead_time):
                # Get index file dictionary
                index_file = results.pop(0)
                for k, v in enumerate(variable):
                    try:
                        gfs_name, modifier = GFSLexicon[v]
                    except KeyError:
                        logger.warning(
                            f"variable id {v} not found in GFS lexicon, good luck"
                        )
                        gfs_name = v

                        def modifier(x: np.array) -> np.array:
                            """Modify data (if necessary)."""
                            return x

                    byte_offset = None
                    byte_length = None
                    for key, value in index_file.items():
                        if gfs_name in key:
                            byte_offset = value[0]
                            byte_length = value[1]
                            break

                    if byte_length is None or byte_offset is None:
                        logger.warning(
                            f"Variable {v} not found in index file for time {t} at {lt}, values will be unset"
                        )
                        continue

                    tasks.append(
                        GFSAsyncTask(
                            data_array_indices=(i, j, k),
                            gfs_file_uri=self._grib_uri(t, lt),
                            gfs_byte_offset=byte_offset,
                            gfs_byte_length=byte_length,
                            gfs_modifier=modifier,
                        )
                    )
        return tasks

    async def fetch_wrapper(
        self,
        task: GFSAsyncTask,
        xr_array: xr.DataArray,
    ) -> xr.DataArray:
        """Small wrapper to pack arrays into the DataArray"""
        out = await self.fetch_array(
            task.gfs_file_uri,
            task.gfs_byte_offset,
            task.gfs_byte_length,
            task.gfs_modifier,
        )
<<<<<<< HEAD
        xr_array[tuple(task.data_array_indices)] = out
=======
        i, j, k = task.data_array_indices
        xr_array[i, j, k] = out
>>>>>>> 368fba08

    async def fetch_array(
        self,
        grib_uri: str,
        byte_offset: int,
        byte_length: int,
        modifier: Callable,
    ) -> np.ndarray:
        """Fetch GFS data array. This will first fetch the index file to get byte range
        of the needed data, fetch the respective grib files and lastly combining grib
        files into single data array.

        Parameters
        ----------
        time : datetime
            Date time to fetch
        lead_time : timedelta
            Forecast lead time to fetch
        variables : list[str]
            Variables to fetch

        Returns
        -------
        xr.DataArray
            FS data array for given time and lead time
        """
        logger.debug(f"Fetching GFS grib file: {grib_uri} {byte_offset}-{byte_length}")
        # Download the grib file to cache
        grib_file = await self._fetch_remote_file(
            grib_uri,
            byte_offset=byte_offset,
            byte_length=byte_length,
        )
        # Open into xarray data-array
        da = xr.open_dataarray(
            grib_file, engine="cfgrib", backend_kwargs={"indexpath": ""}
        )
        return modifier(da.values)

    def _validate_time(self, times: list[datetime]) -> None:
        """Verify if date time is valid for GFS based on offline knowledge

        Parameters
        ----------
        times : list[datetime]
            list of date times to fetch data
        """
        for time in times:
            if not (time - datetime(1900, 1, 1)).total_seconds() % 21600 == 0:
                raise ValueError(
                    f"Requested date time {time} needs to be 6 hour interval for GFS"
                )
            # Check history range for given source
            self._history_range(time)

    async def _fetch_index(self, index_uri: str) -> dict[str, tuple[int, int]]:
        """Fetch GFS atmospheric index file

        Parameters
        ----------
        index_uri : str
            URI to grib index file to download

        Returns
        -------
        dict[str, tuple[int, int]]
            Dictionary of GFS vairables (byte offset, byte length)
        """
        # Grab index file
        index_file = await self._fetch_remote_file(index_uri)
        with open(index_file) as file:
            index_lines = [line.rstrip() for line in file]

        index_table = {}
        # Note we actually drop the last variable here (Vertical Speed Shear)
        for i, line in enumerate(index_lines[:-1]):
            lsplit = line.split(":")
            if len(lsplit) < 7:
                continue

            nlsplit = index_lines[i + 1].split(":")
            byte_length = int(nlsplit[1]) - int(lsplit[1])
            byte_offset = int(lsplit[1])
            key = f"{lsplit[0]}::{lsplit[3]}::{lsplit[4]}"
            if byte_length > self.MAX_BYTE_SIZE:
                raise ValueError(
                    f"Byte length, {byte_length}, of variable {key} larger than safe threshold of {self.MAX_BYTE_SIZE}"
                )

            index_table[key] = (byte_offset, byte_length)

        # Pop place holder
        return index_table

    async def _fetch_remote_file(
        self, path: str, byte_offset: int = 0, byte_length: int | None = None
    ) -> str:
        """Fetches remote file into cache"""
        sha = hashlib.sha256((path + str(byte_offset)).encode())
        filename = sha.hexdigest()
        cache_path = os.path.join(self.cache, filename)

        if not pathlib.Path(cache_path).is_file():
            if self.fs.async_impl:
                if byte_length:
                    byte_length = int(byte_offset + byte_length)
                data = await self.fs._cat_file(path, start=byte_offset, end=byte_length)
            else:
                data = await asyncio.to_thread(
                    self.fs.read_block, path, offset=byte_offset, length=byte_length
                )
            with open(cache_path, "wb") as file:
                await asyncio.to_thread(file.write, data)

        return cache_path

    def _grib_uri(self, time: datetime, lead_time: timedelta) -> str:
        """Generates the URI for GFS grib files"""
        lead_hour = int(lead_time.total_seconds() // 3600)
        file_name = f"gfs.{time.year}{time.month:0>2}{time.day:0>2}/{time.hour:0>2}"
        file_name = os.path.join(
            file_name, f"atmos/gfs.t{time.hour:0>2}z.pgrb2.0p25.f{lead_hour:03d}"
        )
        return os.path.join(self.uri_prefix, file_name)

    def _grib_index_uri(self, time: datetime, lead_time: timedelta) -> str:
        """Generates the URI for GFS index grib files"""
        # https://www.nco.ncep.noaa.gov/pmb/products/gfs/
        lead_hour = int(lead_time.total_seconds() // 3600)
        file_name = f"gfs.{time.year}{time.month:0>2}{time.day:0>2}/{time.hour:0>2}"
        file_name = os.path.join(
            file_name, f"atmos/gfs.t{time.hour:0>2}z.pgrb2.0p25.f{lead_hour:03d}.idx"
        )
        return os.path.join(self.uri_prefix, file_name)

    @property
    def cache(self) -> str:
        """Return appropriate cache location."""
        cache_location = os.path.join(datasource_cache_root(), "gfs")
        if not self._cache:
            cache_location = os.path.join(cache_location, "tmp_gfs")
        return cache_location

    @classmethod
    def available(
        cls,
        time: datetime | np.datetime64,
    ) -> bool:
        """Checks if given date time is avaliable in the GFS object store. Uses S3 store

        Parameters
        ----------
        time : datetime | np.datetime64
            Date time to access

        Returns
        -------
        bool
            If date time is avaiable
        """
        if isinstance(time, np.datetime64):  # np.datetime64 -> datetime
            _unix = np.datetime64(0, "s")
            _ds = np.timedelta64(1, "s")
            time = datetime.fromtimestamp((time - _unix) / _ds, timezone.utc)

        fs = s3fs.S3FileSystem(anon=True)
        # Object store directory for given time
        # Should contain two keys: atmos and wave
        file_name = f"gfs.{time.year}{time.month:0>2}{time.day:0>2}/{time.hour:0>2}/"
        s3_uri = f"s3://{cls.GFS_BUCKET_NAME}/{file_name}"
        exists = fs.exists(s3_uri)

        return exists


class GFS_FX(GFS):
    """The global forecast service (GFS) forecast source provided on an equirectangular
    grid. GFS is a weather forecast model developed by NOAA. This data source is on a
    0.25 degree lat lon grid at 6-hour intervals spanning from Feb 26th 2021 to present
    date. Each forecast provides hourly predictions up to 16 days (384 hours).

    Parameters
    ----------
    source: str, optional
        Data store location to pull from. Options are [aws, ncep], by default aws
    cache : bool, optional
        Cache data source on local memory, by default True
    verbose : bool, optional
        Print download progress, by default True

    Warning
    -------
    This is a remote data source and can potentially download a large amount of data
    to your local machine for large requests.

    Note
    ----
    Additional information on the data repository can be referenced here:

    - https://registry.opendata.aws/noaa-gfs-bdp-pds/
    - https://www.emc.ncep.noaa.gov/emc/pages/numerical_forecast_systems/gfs.php
    """

    def __call__(  # type: ignore[override]
        self,
        time: datetime | list[datetime] | TimeArray,
        lead_time: timedelta | list[timedelta] | LeadTimeArray,
        variable: str | list[str] | VariableArray,
    ) -> xr.DataArray:
        """Retrieve GFS forecast data

        Parameters
        ----------
        time : datetime | list[datetime] | TimeArray
            Timestamps to return data for (UTC).
        lead_time: timedelta | list[timedelta] | LeadTimeArray
            Forecast lead times to fetch.
        variable : str | list[str] | VariableArray
            String, list of strings or array of strings that refer to variables to
            return. Must be in the GFS lexicon.

        Returns
        -------
        xr.DataArray
            GFS weather data array
        """
        nest_asyncio.apply()  # Patch asyncio to work in notebooks
        try:
            loop = asyncio.get_event_loop()
        except RuntimeError:
            # If no event loop exists, create one
            loop = asyncio.new_event_loop()
            asyncio.set_event_loop(loop)

        xr_array = loop.run_until_complete(
            asyncio.wait_for(
                self.fetch(time, lead_time, variable), timeout=self.async_timeout
            )
        )

        return xr_array

    async def fetch(  # type: ignore[override]
        self,
        time: datetime | list[datetime] | TimeArray,
        lead_time: timedelta | list[timedelta] | LeadTimeArray,
        variable: str | list[str] | VariableArray,
    ) -> xr.DataArray:
        """Async function to get data

        Parameters
        ----------
        time : datetime | list[datetime] | TimeArray
            Timestamps to return data for (UTC).
        lead_time: timedelta | list[timedelta] | LeadTimeArray
            Forecast lead times to fetch.
        variable : str | list[str] | VariableArray
            String, list of strings or array of strings that refer to variables to
            return. Must be in the GFS lexicon.

        Returns
        -------
        xr.DataArray
            GFS weather data array
        """
        time, lead_time, variable = prep_forecast_inputs(time, lead_time, variable)
        # Create cache dir if doesnt exist
        pathlib.Path(self.cache).mkdir(parents=True, exist_ok=True)

        # Make sure input time is valid
        self._validate_time(time)
        self._validate_leadtime(lead_time)

        # Note, this could be more memory efficient and avoid pre-allocation of the array
        # but this is much much cleaner to deal with, compared to something seen in the
        # NCAR data source.
        xr_array = xr.DataArray(
            data=np.zeros(
                (
                    len(time),
                    len(lead_time),
                    len(variable),
                    len(self.GFS_LAT),
                    len(self.GFS_LON),
                )
            ),
            dims=["time", "lead_time", "variable", "lat", "lon"],
            coords={
                "time": time,
                "lead_time": lead_time,
                "variable": variable,
                "lat": self.GFS_LAT,
                "lon": self.GFS_LON,
            },
        )

        async_tasks = []
        async_tasks = await self._create_tasks(time, [timedelta(hours=0)], variable)
        func_map = map(
            functools.partial(self.fetch_wrapper, xr_array=xr_array), async_tasks
        )

        await tqdm.gather(
            *func_map, desc="Fetching GFS data", disable=(not self._verbose)
        )

        # Delete cache if needed
        if not self._cache:
            shutil.rmtree(self.cache)

        # Close aiohttp client if s3fs
        # https://github.com/fsspec/s3fs/issues/943
        # https://github.com/zarr-developers/zarr-python/issues/2901
        if isinstance(self.fs, s3fs.S3FileSystem):
            await self.fs.set_session()  # Make sure the session was actually initalized
            s3fs.S3FileSystem.close_session(asyncio.get_event_loop(), self.fs.s3)

        return xr_array

    @classmethod
    def _validate_leadtime(cls, lead_times: list[timedelta]) -> None:
        """Verify if lead time is valid for GFS based on offline knowledge

        Parameters
        ----------
        lead_times : list[timedelta]
            list of lead times to fetch data
        """
        for delta in lead_times:
            if not delta.total_seconds() % 3600 == 0:
                raise ValueError(
                    f"Requested lead time {delta} needs to be 1 hour interval for GFS"
                )
            # To update search "gfs." at https://noaa-gfs-bdp-pds.s3.amazonaws.com/index.html
            # They are slowly adding more data
            hours = int(delta.total_seconds() // 3600)
            if hours > 384 or hours < 0:
                raise ValueError(
                    f"Requested lead time {delta} can only be a max of 384 hours for GFS"
                )<|MERGE_RESOLUTION|>--- conflicted
+++ resolved
@@ -323,12 +323,8 @@
             task.gfs_byte_length,
             task.gfs_modifier,
         )
-<<<<<<< HEAD
-        xr_array[tuple(task.data_array_indices)] = out
-=======
         i, j, k = task.data_array_indices
         xr_array[i, j, k] = out
->>>>>>> 368fba08
 
     async def fetch_array(
         self,
