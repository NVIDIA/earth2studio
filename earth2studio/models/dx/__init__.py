--- conflicted
+++ resolved
@@ -17,20 +17,16 @@
 from earth2studio.models.dx.base import DiagnosticModel
 from earth2studio.models.dx.climatenet import ClimateNet  # noqa
 from earth2studio.models.dx.corrdiff import CorrDiffTaiwan  # noqa
-<<<<<<< HEAD
 from earth2studio.models.dx.cyclone_tracking import (
     CycloneTracking,
     CycloneTrackingVorticity,
 )
-from earth2studio.models.dx.derived import DerivedRH, DerivedVPD, DerivedWS
-=======
 from earth2studio.models.dx.derived import (
     DerivedRH,
     DerivedRHDewpoint,
     DerivedVPD,
     DerivedWS,
 )
->>>>>>> 88a5fa91
 from earth2studio.models.dx.identity import Identity  # noqa
 from earth2studio.models.dx.precipitation_afno import PrecipitationAFNO  # noqa
 from earth2studio.models.dx.precipitation_afno_v2 import PrecipitationAFNOv2  # noqa
