--- conflicted
+++ resolved
@@ -17,19 +17,15 @@
 from earth2studio.models.dx.base import DiagnosticModel
 from earth2studio.models.dx.climatenet import ClimateNet  # noqa
 from earth2studio.models.dx.corrdiff import CorrDiffTaiwan  # noqa
-<<<<<<< HEAD
 from earth2studio.models.dx.cyclone_tracking import (
     CycloneTracking,
     CycloneTrackingVorticity,
 )
-from earth2studio.models.dx.derived import DerivedRH, DerivedVPD, DerivedWS
-=======
 from earth2studio.models.dx.derived import (
     DerivedRH,
     DerivedRHDewpoint,
     DerivedVPD,
     DerivedWS,
 )
->>>>>>> ad5511d1
 from earth2studio.models.dx.identity import Identity  # noqa
 from earth2studio.models.dx.precipitation_afno import PrecipitationAFNO  # noqa