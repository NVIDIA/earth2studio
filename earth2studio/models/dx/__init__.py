--- conflicted
+++ resolved
@@ -25,8 +25,5 @@
 )
 from earth2studio.models.dx.identity import Identity  # noqa
 from earth2studio.models.dx.precipitation_afno import PrecipitationAFNO  # noqa
-<<<<<<< HEAD
 from earth2studio.models.dx.precipitation_afno_v2 import PrecipitationAFNOV2  # noqa
-=======
-from earth2studio.models.dx.wind_gust import WindgustAFNO  # noqa
->>>>>>> 86492bc6
+from earth2studio.models.dx.wind_gust import WindgustAFNO  # noqa