# SPDX-FileCopyrightText: Copyright (c) 2024-2025 NVIDIA CORPORATION & AFFILIATES.
# SPDX-FileCopyrightText: All rights reserved.
# SPDX-License-Identifier: Apache-2.0
#
# Licensed under the Apache License, Version 2.0 (the "License");
# you may not use this file except in compliance with the License.
# You may obtain a copy of the License at
#
# http://www.apache.org/licenses/LICENSE-2.0
#
# Unless required by applicable law or agreed to in writing, software
# distributed under the License is distributed on an "AS IS" BASIS,
# WITHOUT WARRANTIES OR CONDITIONS OF ANY KIND, either express or implied.
# See the License for the specific language governing permissions and
# limitations under the License.

from collections import OrderedDict

import numpy as np
import torch

try:
    import earth2grid
    from cbottle import patchify
    from cbottle.checkpointing import Checkpoint
    from cbottle.datasets.base import TimeUnit
    from cbottle.datasets.dataset_3d import get_batch_info
    from cbottle.denoiser_factories import get_denoiser
    from cbottle.diffusion_samplers import (
        StackedRandomGenerator,
        edm_sampler,
        edm_sampler_from_sigma,
    )
    from earth2grid import healpix
except ImportError:
    earth2grid = None
    healpix = None
    patchify = None
    Checkpoint = None
    TimeUnit = None
    get_batch_info = None
    edm_sampler = None
    StackedRandomGenerator = None
    edm_sampler_from_sigma = None
    get_denoiser = None

from earth2studio.models.auto import AutoModelMixin, Package
from earth2studio.models.batch import batch_coords, batch_func
from earth2studio.models.dx.base import DiagnosticModel
from earth2studio.utils import (
    check_extra_imports,
    handshake_coords,
    handshake_dim,
)
from earth2studio.utils.type import CoordSystem

VARIABLES = [
    "tclw",
    "tciw",
    "t2m",
    "u10m",
    "v10m",
    "rlut",
    "rsut",
    "msl",
    "tpf",
    "rsds",
    "sst",
    "sic",
]

HPX_LEVEL_LR = 6
HPX_LEVEL_HR = 10


@check_extra_imports("cbottle", ["cbottle", "earth2grid"])
class CBottleSR(torch.nn.Module, AutoModelMixin):
    """Climate in a Bottle Super-Resolution (CBottleSR) model.

    CBottleSR is a diffusion-based super-resolution model that learns mappings between
    low- and high-resolution climate data with high fidelity. This model generates
    results at 5km resolution on a healpix grid with 10 levels of resolution (1024x1024).
    The results are then regridded to a lat/lon grid. Suggested output dimensions are
    (2161, 4320) which corresponds to 10km resolution at the equator or (4321, 8640)
    which corresponds to 5km resolution at the equator.

    Note
    ----
    For more information see the following references:
    - https://arxiv.org/abs/2505.06474v1
    - https://github.com/NVlabs/cBottle
    - https://catalog.ngc.nvidia.com/orgs/nvidia/teams/earth-2/models/cbottle

    Parameters
    ----------
    core_model : torch.nn.Module
        Core pytorch model implementing the diffusion-based super-resolution
    hr_latlon : Tuple[int, int], optional
        High-resolution output dimensions (lat, lon), by default (2161, 4320)
    sampler_steps : int, optional
        Number of diffusion steps, by default 18
    sigma_max : int, optional
        Maximum noise level for diffusion process, by default 800
    """

    def __init__(
        self,
        core_model: torch.nn.Module,
<<<<<<< HEAD
        hr_latlon: Tuple[int, int] = (2161, 4320),
        sampler_steps: int = 18,
=======
        hr_latlon: tuple[int, int] = (2161, 4320),
        num_steps: int = 18,
>>>>>>> 6cbbbf55
        sigma_max: int = 800,
    ):
        super().__init__()

        # Model
        self.core_model = core_model

        # Output shape
        self.hr_latlon = hr_latlon

        # Sampler
        self.sampler_steps = sampler_steps
        self.sigma_max = sigma_max

        # Make in and out regridders
        lat_lon_low_res_grid = earth2grid.equiangular_lat_lon_grid(
            721, 1440, includes_south_pole=False
        )
        self.hpx_high_res_grid = healpix.Grid(
            level=HPX_LEVEL_HR, pixel_order=healpix.PixelOrder.NEST
        )
        lat_lon_high_res_grid = earth2grid.equiangular_lat_lon_grid(
            self.hr_latlon[0], self.hr_latlon[1], includes_south_pole=False
        )
        self.regrid_latlon_low_res_to_hpx_high_res = earth2grid.get_regridder(
            lat_lon_low_res_grid, self.hpx_high_res_grid
        )
        self.regrid_latlon_low_res_to_hpx_high_res.double()
        self.regrid_hpx_high_res_to_latlon_high_res = earth2grid.get_regridder(
            self.hpx_high_res_grid, lat_lon_high_res_grid
        )
        self.regrid_hpx_high_res_to_latlon_high_res.double()

        # Make global lat lon regridder
        lat = torch.linspace(-90, 90, 128)[:, None].double()
        lon = torch.linspace(0, 360, 128)[None, :].double()
        self.regrid_to_latlon = self.hpx_high_res_grid.get_bilinear_regridder_to(
            lat, lon
        ).to(torch.float64)

        # Hard set scale and center
        self.scale = torch.tensor(
            [
                1.4847e-01,
                2.7247e-02,
                1.5605e01,
                5.1746e00,
                4.6485e00,
                4.1996e01,
                1.2832e02,
                1.1094e03,
                1.0940e-04,
                3.0466e02,
                8.5142e00,
                1.4541e-01,
            ],
            dtype=torch.float64,
        )[:, None]
        self.center = torch.tensor(
            [
                5.4994e-02,
                1.1090e-02,
                2.8609e02,
                -1.5407e-01,
                -3.8198e-01,
                2.4358e02,
                8.8927e01,
                1.0116e05,
                1.7416e-05,
                2.1382e02,
                2.9097e02,
                2.5404e-02,
            ],
            dtype=torch.float64,
        )[:, None]

    def input_coords(self) -> CoordSystem:
        """Input coordinate system"""
        return OrderedDict(
            {
                "batch": np.empty(0),
                "variable": np.array(VARIABLES),
                "lat": np.linspace(90, -90, 721),
                "lon": np.linspace(0, 360, 1440, endpoint=False),
            }
        )

    @batch_coords()
    def output_coords(self, input_coords: CoordSystem) -> CoordSystem:
        """Output coordinate system of diagnostic model

        Parameters
        ----------
        input_coords : CoordSystem
            Input coordinate system to transform into output_coords
            by default None, will use self.input_coords.

        Returns
        -------
        CoordSystem
            Coordinate system dictionary
        """

        output_coords = OrderedDict(
            {
                "batch": np.empty(0),
                "variable": np.array(VARIABLES),
                "lat": np.linspace(90, -90, self.hr_latlon[0]),
                "lon": np.linspace(0, 360, self.hr_latlon[1], endpoint=False),
            }
        )

        target_input_coords = self.input_coords()
        handshake_dim(input_coords, "lon", 3)
        handshake_dim(input_coords, "lat", 2)
        handshake_dim(input_coords, "variable", 1)
        handshake_coords(input_coords, target_input_coords, "lon")
        handshake_coords(input_coords, target_input_coords, "lat")
        handshake_coords(input_coords, target_input_coords, "variable")

        output_coords["batch"] = input_coords["batch"]
        return output_coords

    @classmethod
    def load_default_package(cls) -> Package:
        """Default pre-trained CBottle3D model package from Nvidia model registry"""
        return Package(
            "ngc://models/nvidia/earth-2/cbottle@1.1",
            cache_options={
                "cache_storage": Package.default_cache("cbottle"),
                "same_names": True,
            },
        )

    @classmethod
    @check_extra_imports("cbottle", ["cbottle", "earth2grid"])
    def load_model(
        cls,
        package: Package,
        sampler_steps: int = 18,
        sigma_max: int = 800,
        hr_latlon: tuple[int, int] = (2161, 4320),
    ) -> DiagnosticModel:
        """Load AI datasource from package"""

        with Checkpoint(package.resolve("cBottle-SR.zip")) as checkpoint:
            core_model = checkpoint.read_model()

        core_model.eval()
        core_model.requires_grad_(False)
        core_model.float()

<<<<<<< HEAD
        return cls(core_model, sampler_steps=sampler_steps, sigma_max=sigma_max, hr_latlon=hr_latlon)
=======
        return cls(
            core_model, num_steps=num_steps, sigma_max=sigma_max, hr_latlon=hr_latlon
        )
>>>>>>> 6cbbbf55

    @torch.inference_mode()
    def _forward(self, x: torch.Tensor) -> torch.Tensor:

        # Get high res
        lr_hpx = self.regrid_latlon_low_res_to_hpx_high_res(x.double())

        # Normalize
        lr_hpx = (lr_hpx - self.center.to(x.device)) / self.scale.to(x.device)

        # Get global lat lon
        global_lr = self.regrid_to_latlon(lr_hpx)

        # Run denoiser
        latents = torch.randn_like(lr_hpx, device=x.device, dtype=torch.float64)

        # Add 1 batch dimension
        latents = latents[None,]
        lr_hpx = lr_hpx[None,]
        global_lr = global_lr[None,]

        with torch.no_grad():
            # scope with global_lr and other inputs present
            def denoiser(x: torch.Tensor, t: torch.Tensor) -> torch.Tensor:
                return (
                    patchify.apply_on_patches(
                        self.core_model,
                        patch_size=128,
                        overlap_size=32,
                        x_hat=x,
                        x_lr=lr_hpx,
                        t_hat=t,
                        class_labels=None,
                        batch_size=128,
                        global_lr=global_lr,
                        inbox_patch_index=None,
                        device=x.device,
                    )
                    .to(torch.float64)
                    .to(x.device)
                )

            denoiser.sigma_max = self.core_model.sigma_max  # type: ignore[attr-defined]
            denoiser.sigma_min = self.core_model.sigma_min  # type: ignore[attr-defined]
            denoiser.round_sigma = self.core_model.round_sigma  # type: ignore[attr-defined]

            pred = edm_sampler(
                denoiser,
                latents,
                num_steps=self.sampler_steps,
                sigma_max=self.sigma_max,
            )

        # Unnormalize
        pred = pred[0] * self.scale.to(x.device) + self.center.to(x.device)

        # Get lat lon high res
        hr_latlon = torch.zeros(
            x.shape[0],
            self.hr_latlon[0],
            self.hr_latlon[1],
            device=x.device,
            dtype=torch.float32,
        )
        for i in range(x.shape[0]):
            hr_latlon[i : i + 1] = self.regrid_hpx_high_res_to_latlon_high_res(
                pred[i : i + 1]
            ).to(torch.float32)

        return hr_latlon

    @batch_func()
    def __call__(
        self,
        x: torch.Tensor,
        coords: CoordSystem,
    ) -> tuple[torch.Tensor, CoordSystem]:
        """Forward pass of diagnostic"""
        output_coords = self.output_coords(coords)

        out = torch.zeros(
            [len(v) for v in output_coords.values()],
            device=x.device,
            dtype=torch.float32,
        )
        for i in range(out.shape[0]):
            out[i] = self._forward(x[i])

        return out, output_coords<|MERGE_RESOLUTION|>--- conflicted
+++ resolved
@@ -106,13 +106,8 @@
     def __init__(
         self,
         core_model: torch.nn.Module,
-<<<<<<< HEAD
-        hr_latlon: Tuple[int, int] = (2161, 4320),
+        hr_latlon: tuple[int, int] = (2161, 4320),
         sampler_steps: int = 18,
-=======
-        hr_latlon: tuple[int, int] = (2161, 4320),
-        num_steps: int = 18,
->>>>>>> 6cbbbf55
         sigma_max: int = 800,
     ):
         super().__init__()
@@ -265,13 +260,12 @@
         core_model.requires_grad_(False)
         core_model.float()
 
-<<<<<<< HEAD
-        return cls(core_model, sampler_steps=sampler_steps, sigma_max=sigma_max, hr_latlon=hr_latlon)
-=======
         return cls(
-            core_model, num_steps=num_steps, sigma_max=sigma_max, hr_latlon=hr_latlon
-        )
->>>>>>> 6cbbbf55
+            core_model,
+            sampler_steps=sampler_steps,
+            sigma_max=sigma_max,
+            hr_latlon=hr_latlon,
+        )
 
     @torch.inference_mode()
     def _forward(self, x: torch.Tensor) -> torch.Tensor:
