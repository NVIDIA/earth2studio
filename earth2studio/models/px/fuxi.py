# SPDX-FileCopyrightText: Copyright (c) 2024 NVIDIA CORPORATION & AFFILIATES.
# SPDX-FileCopyrightText: All rights reserved.
# SPDX-License-Identifier: Apache-2.0
#
# Licensed under the Apache License, Version 2.0 (the "License");
# you may not use this file except in compliance with the License.
# You may obtain a copy of the License at
#
# http://www.apache.org/licenses/LICENSE-2.0
#
# Unless required by applicable law or agreed to in writing, software
# distributed under the License is distributed on an "AS IS" BASIS,
# WITHOUT WARRANTIES OR CONDITIONS OF ANY KIND, either express or implied.
# See the License for the specific language governing permissions and
# limitations under the License.

from collections import OrderedDict
from collections.abc import Generator, Iterator
from typing import TypeVar

import numpy as np
import pandas as pd
from loguru import logger

try:
    import onnxruntime as ort
    from onnxruntime import InferenceSession
except ImportError:
    ort = None
    InferenceSession = TypeVar("InferenceSession")  # type: ignore
import torch

from earth2studio.models.auto import AutoModelMixin, Package
from earth2studio.models.batch import batch_coords, batch_func
from earth2studio.models.px.base import PrognosticModel
from earth2studio.models.px.utils import PrognosticMixin
from earth2studio.models.utils import create_ort_session
from earth2studio.utils import handshake_coords, handshake_dim
from earth2studio.utils.type import CoordSystem, TimeArray

VARIABLES = [
    "z50",
    "z100",
    "z150",
    "z200",
    "z250",
    "z300",
    "z400",
    "z500",
    "z600",
    "z700",
    "z850",
    "z925",
    "z1000",
    "t50",
    "t100",
    "t150",
    "t200",
    "t250",
    "t300",
    "t400",
    "t500",
    "t600",
    "t700",
    "t850",
    "t925",
    "t1000",
    "u50",
    "u100",
    "u150",
    "u200",
    "u250",
    "u300",
    "u400",
    "u500",
    "u600",
    "u700",
    "u850",
    "u925",
    "u1000",
    "v50",
    "v100",
    "v150",
    "v200",
    "v250",
    "v300",
    "v400",
    "v500",
    "v600",
    "v700",
    "v850",
    "v925",
    "v1000",
    "r50",
    "r100",
    "r150",
    "r200",
    "r250",
    "r300",
    "r400",
    "r500",
    "r600",
    "r700",
    "r850",
    "r925",
    "r1000",
    "t2m",
    "u10m",
    "v10m",
    "msl",
    "tp06",
]


class FuXi(torch.nn.Module, AutoModelMixin, PrognosticMixin):
    """FuXi weather model consists of three auto-regressive U-net transfomer models with
    a time-step size of 6 hours. The three models are trained to predict short (5days),
    medium (10 days) and longer (15 days) forecasts respectively. FuXi operates on
    0.25 degree lat-lon grid (south-pole including) equirectangular grid with 70
    atmospheric/surface variables. This model uses two time-steps as an input.

    Note
    ----
    This model uses the ONNX checkpoint from the original publication repository. For
    additional information see the following resources:

    - https://arxiv.org/abs/2306.12873
    - https://github.com/tpys/FuXi

    Note
    ----
    To avoid ONNX init session overhead of this model we recommend setting the default
    Pytorch device to the correct target prior to model construction.

    Parameters
    ----------
    ort_short : str
        Path to FuXi short model onnx file
    ort_medium : str
        Path to FuXi medium model onnx file
    ort_long : str
        Path to FuXi long model onnx file
    """

    def __init__(
        self,
        ort_short: str,
        ort_medium: str,
        ort_long: str,
    ) -> None:
        super().__init__()

        self.device = torch.ones(1).device  # Hack to get default device

        self.ort_short_path = ort_short
        self.ort_medium_path = ort_medium
        self.ort_long_path = ort_long
        # Load short model into memory
        self.ort = create_ort_session(ort_short, self.device)

    input_coords = OrderedDict(
        {
            "batch": np.empty(0),
            "time": np.empty(0),
            "lead_time": np.array([np.timedelta64(-6, "h"), np.timedelta64(0, "h")]),
            "variable": np.array(VARIABLES),
            "lat": np.linspace(90, -90, 721, endpoint=True),
            "lon": np.linspace(0, 360, 1440, endpoint=False),
        }
    )

    @batch_coords()
    def output_coords(self, input_coords: CoordSystem | None = None) -> CoordSystem:
        """Ouput coordinate system of the prognostic model

        Parameters
        ----------
        input_coords : CoordSystem
            Input coordinate system to transform into output_coords
            by default None, will use self.input_coords.

        Returns
        -------
        CoordSystem
            Coordinate system dictionary
        """
        output_coords = OrderedDict(
            {
                "batch": np.empty(0),
                "time": np.empty(0),
                "lead_time": np.array([np.timedelta64(6, "h")]),
                "variable": np.array(VARIABLES),
                "lat": np.linspace(90, -90, 721, endpoint=True),
                "lon": np.linspace(0, 360, 1440, endpoint=False),
            }
        )

        if input_coords is None:
            return output_coords

        output_coords["batch"] = input_coords["batch"]
        output_coords["time"] = input_coords["time"]
        output_coords["lead_time"] = (
            input_coords["lead_time"] + output_coords["lead_time"]
        )
        output_coords["lead_time"] = output_coords["lead_time"][1:]
        return output_coords

    def to(self, device: str | torch.device | int) -> PrognosticModel:
        """Move model (and default ORT session) to device"""
        device = torch.device(device)
        if device.index is None:
            if device.type == "cuda":
                device = torch.device(device.type, torch.cuda.current_device())
            else:
                device = torch.device(device.type, 0)

        super().to(device)

        if device != self.device:
            self.device = device
            # Move base ort session
            if self.ort is not None:
                model_path = self.ort._model_path
                del self.ort
                self.ort = create_ort_session(model_path, device)

        return self

    @classmethod
    def load_default_package(cls) -> Package:
        """Load prognostic package"""
        return Package("hf://NickGeneva/earth_ai/fuxi")

    @classmethod
    def load_model(
        cls,
        package: Package,
    ) -> PrognosticModel:
        """Load prognostic from package"""

        # Short model
        onnx_short = package.get("short.onnx")
        package.get("short", same_names=True)
        # Medium model
        onnx_medium = package.get("medium.onnx")
        package.get("medium", same_names=True)
        # Long model
        onnx_long = package.get("long.onnx")
        package.get("long", same_names=True)

        return cls(onnx_short, onnx_medium, onnx_long)

    def _time_encoding(self, time_array: TimeArray) -> torch.Tensor:
        """FuXi Generating time embedding

        Parameters
        ----------
        time_array : TimeArray
            Time numpy array, from input coordinate system, of size [t]

        Returns
        -------
        torch.Tensor
            Time embedding array of size [t, 12]
        """
        time_deltas = np.array(
            [np.timedelta64(-6, "h"), np.timedelta64(0, "h"), np.timedelta64(6, "h")]
        )
        time_array = np.array(time_array[:, None] + time_deltas[None])

        pd_array = [pd.Period(date, "H") for date in time_array.reshape(-1)]
        hour_array = np.array([dt.hour / 24 for dt in pd_array]).reshape(-1, 3)
        day_array = np.array([dt.day_of_year / 366 for dt in pd_array]).reshape(-1, 3)

        temb = np.stack([day_array, hour_array], axis=-1)
        embedding = np.concatenate([np.sin(temb), np.cos(temb)], axis=-1).reshape(
            -1, 12
        )

        return torch.FloatTensor(embedding).to(self.device)

    @torch.inference_mode()
    def _forward(
        self,
        x: torch.Tensor,
        coords: CoordSystem,
        ort_session: InferenceSession,
    ) -> tuple[torch.Tensor, CoordSystem]:

        output_coords = self.output_coords(coords)

        # Ref https://onnxruntime.ai/docs/api/python/api_summary.html
        binding = ort_session.io_binding()

        def bind_input(name: str, input: torch.Tensor) -> None:
            input = input.contiguous()
            binding.bind_input(
                name=name,
                device_type=self.device.type,
                device_id=self.device.index,
                element_type=np.float32,
                shape=tuple(input.shape),
                buffer_ptr=input.data_ptr(),
            )

        def bind_output(name: str, like: torch.Tensor) -> torch.Tensor:
            out = torch.empty_like(like).contiguous()
            binding.bind_output(
                name=name,
                device_type=self.device.type,
                device_id=self.device.index,
                element_type=np.float32,
                shape=tuple(out.shape),
                buffer_ptr=out.data_ptr(),
            )
            return out

        # FuXi ONNX Input
        # name: input
        # tensor: float32[1,2,70,721,1440]
        # name: temb
        # tensor: float32[1,12]

        # FuXi ONNX Ouput
        # name: output (for short model its 15379)
        # tensor: float32[1,ScatterNDoutput_dim_1,70,721,1440]

        # Flatten batch and time dim
        time_array = self._time_encoding(
            np.tile(coords["time"] + coords["lead_time"][-1], x.shape[0])
        )
        x = x.view(-1, *x.shape[2:])

        # Not sure if FuXi supports batching atm
        output = torch.empty_like(x)
        for b in range(x.shape[0]):
            bind_input("input", x[b : b + 1])
            bind_input("temb", time_array[b : b + 1])

            output_bind = ort_session.get_outputs()[0].name
            out = bind_output(output_bind, like=output[b : b + 1])

            ort_session.run_with_iobinding(binding)
            output[b : b + 1] = out

        # Reshape to batch and time dimension
        output = output.view(-1, coords["time"].shape[0], *output.shape[1:])
        return output, output_coords

    @batch_func()
    def __call__(
        self,
        x: torch.Tensor,
        coords: CoordSystem,
    ) -> tuple[torch.Tensor, CoordSystem]:
        """Runs short prognostic model 1 step.

        Parameters
        ----------
        x : torch.Tensor
            Input tensor
        coords : CoordSystem
            Input coordinate system

        Returns
        -------
        tuple[torch.Tensor, CoordSystem]
            Output tensor and coordinate system 6 hours in the future
        """
        for i, (key, value) in enumerate(self.input_coords.items()):
            handshake_dim(coords, key, i)
            if key != "batch" and key != "time":
                handshake_coords(coords, self.input_coords, key)

        if self.ort._model_path != self.ort_short_path:
            logger.warning("Loading short range model")
            self.ort = create_ort_session(self.ort_short_path, self.device)

        output, out_coords = self._forward(x, coords, self.ort)
        output = output[:, :, 1:]

        return output, out_coords

    @batch_func()
    def _default_generator(
        self, x: torch.Tensor, coords: CoordSystem
    ) -> Generator[tuple[torch.Tensor, CoordSystem], None, None]:
        coords = coords.copy()

        for i, (key, value) in enumerate(self.input_coords.items()):
            handshake_dim(coords, key, i)
            if key != "batch" and key != "time":
                handshake_coords(coords, self.input_coords, key)

        coords_out = coords.copy()
        coords_out["lead_time"] = coords["lead_time"][1:]
        yield x[:, :, 1:], coords_out

        step = 0
        while True:
            # Cascade models for longer roll outs
            if step == 0 and self.ort._model_path != self.ort_short_path:
                logger.warning(f"Time-step {step}, loading short range model")
                self.ort = create_ort_session(self.ort_short_path, self.device)
            elif step == 20:
                logger.warning(f"Time-step {step}, loading medium range model")
                self.ort = create_ort_session(self.ort_medium_path, self.device)
            elif step == 40:
                logger.warning(f"Time-step {step}, loading long range model")
                self.ort = create_ort_session(self.ort_long_path, self.device)
            step += 1

            # Front hook
            x, coords = self.front_hook(x, coords)

<<<<<<< HEAD
            # Forward
            out, out_coords = self._forward(x, coords, ort_session)
=======
            # Forward is identity operator
            out, out_coords = self._forward(x, coords, self.ort)
>>>>>>> 49f1df5f

            # Rear hook
            out, out_coords = self.rear_hook(out, out_coords)

            # Yield current output
            output = out[:, :, 1:]
            yield output, out_coords.copy()

            # Use output as next input
            # Use output as next input
            x = out
            coords["lead_time"] = (
                coords["lead_time"] + self.output_coords()["lead_time"]
            )

    def create_iterator(
        self, x: torch.Tensor, coords: CoordSystem
    ) -> Iterator[tuple[torch.Tensor, CoordSystem]]:
        """Creates a iterator which can be used to perform time-integration of the
        prognostic model. Will return the initial condition first (0th step).

        Parameters
        ----------
        x : torch.Tensor
            Input tensor
        coords : CoordSystem
            Input coordinate system

        Yields
        ------
        Iterator[tuple[torch.Tensor, CoordSystem]]
            Iterator that generates time-steps of the prognostic model container the
            output data tensor and coordinate system dictionary.
        """
        yield from self._default_generator(x, coords)<|MERGE_RESOLUTION|>--- conflicted
+++ resolved
@@ -414,13 +414,8 @@
             # Front hook
             x, coords = self.front_hook(x, coords)
 
-<<<<<<< HEAD
-            # Forward
-            out, out_coords = self._forward(x, coords, ort_session)
-=======
             # Forward is identity operator
             out, out_coords = self._forward(x, coords, self.ort)
->>>>>>> 49f1df5f
 
             # Rear hook
             out, out_coords = self.rear_hook(out, out_coords)
