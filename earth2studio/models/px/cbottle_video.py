# SPDX-FileCopyrightText: Copyright (c) 2024-2025 NVIDIA CORPORATION & AFFILIATES.
# SPDX-FileCopyrightText: All rights reserved.
# SPDX-License-Identifier: Apache-2.0
#
# Licensed under the Apache License, Version 2.0 (the "License");
# you may not use this file except in compliance with the License.
# You may obtain a copy of the License at
#
# http://www.apache.org/licenses/LICENSE-2.0
#
# Unless required by applicable law or agreed to in writing, software
# distributed under the License is distributed on an "AS IS" BASIS,
# WITHOUT WARRANTIES OR CONDITIONS OF ANY KIND, either express or implied.
# See the License for the specific language governing permissions and
# limitations under the License.

from collections import OrderedDict
from collections.abc import Generator, Iterator
from datetime import datetime
from enum import IntEnum

import numpy as np
import torch
import xarray as xr
from loguru import logger

from earth2studio.lexicon import CBottleLexicon
from earth2studio.models.auto import Package
from earth2studio.models.auto.mixin import AutoModelMixin
from earth2studio.models.batch import batch_coords, batch_func
from earth2studio.models.px.base import PrognosticModel
from earth2studio.models.px.utils import PrognosticMixin
from earth2studio.utils import handshake_coords, handshake_dim
from earth2studio.utils.imports import (
    OptionalDependencyFailure,
    check_optional_dependencies,
)
from earth2studio.utils.type import CoordSystem, TimeArray
import nvtx
try:
    import earth2grid
    from cbottle.checkpointing import Checkpoint
    from cbottle.datasets.dataset_2d import encode_sst
    from cbottle.inference import CBottle3d, MixtureOfExpertsDenoiser
except ImportError:
    OptionalDependencyFailure("cbottle")
    earth2grid = None
    Checkpoint = None
    TimeUnit = None
    encode_sst = None
    CBottle3d = None
    MixtureOfExpertsDenoiser = None

HPX_LEVEL = 6


class DatasetModality(IntEnum):
    """Dataset label"""

    ICON = 0
    ERA5 = 1


@check_optional_dependencies()
class CBottleVideo(torch.nn.Module, AutoModelMixin, PrognosticMixin):
    """Climate in a bottle video prognostic
    Climate in a Bottle (cBottle) is an AI model for emulating global km-scale climate
    simulations and reanalysis on the equal-area HEALPix grid. The cBottle video
    prognostic model uses the video diffusion checkpoint of CBottle trained to predict
    12 frames (initial state including) at a time.

    Note
    ----
    This wrapper allows users to provide an input condition for the first frame of the
    model. If this tensor is all NaNs no variable conditioning will be used running the
    network outside of time-stamp and respective SST.

    Warning
    -------
    Default model package has SST data from January 1940 to December 2022, expanded SST
    data should be provided out of this range.

    Note
    ----
    For more information see the following references:

    - https://arxiv.org/abs/2505.06474v1
    - https://github.com/NVlabs/cBottle
    - https://catalog.ngc.nvidia.com/orgs/nvidia/teams/earth-2/models/cbottle

    Parameters
    ----------
    core_model : torch.nn.Module
        Core Pytorch model
    sst_ds : xr.Dataset
        Sea surface temperature xarray dataset
    lat_lon : bool, optional
        Lat/lon toggle, if true data source will return output on a 0.25 deg lat/lon
        grid. If false, the native nested HealPix grid will be returned, by default True
    sampler_steps : int, optional
        Number of diffusion steps, by default 18
    sigma_max : float, optional
        Maximum supported noise level during sampling, by default 1000
    sigma_min : float, optional
        Minimum supported noise level during sampling, by default 0.02
    seed : int | None, optional
        If set, will fix the seed of the random generator for latent variables, by
        default None
    dataset_modality: DatasetModality, optional
        Dataset modality label to use when sampling (0=ICON, 1=ERA5), by default
        DatasetModality.ERA5
    """

    VARIABLES = np.array(list(CBottleLexicon.VOCAB.keys()))

    def __init__(
        self,
        core_model: torch.nn.Module,
        sst_ds: xr.Dataset,
        lat_lon: bool = True,
        sampler_steps: int = 18,
        sigma_max: float = 1000.0,
        sigma_min: float = 0.02,
        seed: int | None = None,
        dataset_modality: DatasetModality = DatasetModality.ERA5,
    ):
        super().__init__()

        self.sst = sst_ds
        self.lat_lon = lat_lon
        self.sigma_max = sigma_max
        self.sigma_min = sigma_min
        self.sampler_steps = sampler_steps
        self.seed = seed
        self.dataset_modality = dataset_modality
        self._mixture_model = core_model
        self.core_model = CBottle3d(core_model)

        self._time_length = 12
        self._time_step = np.timedelta64(6, "h")
        # ["rlut", "rsut", "rsds"]
        self._nan_channels = [38, 39, 42]

        # Set up SST Lat Lon to HPX regridder
        target_grid = earth2grid.healpix.Grid(
            HPX_LEVEL, pixel_order=earth2grid.healpix.PixelOrder.NEST
        )
        lon_center = self.sst.lon.values
        # need to workaround bug where earth2grid fails to interpolate in circular manner
        # if lon[0] > 0
        # hack: rotate both src and target grids by the same amount so that src_lon[0] == 0
        # See https://github.com/NVlabs/earth2grid/issues/21
        src_lon = lon_center - lon_center[0]
        target_lon = (target_grid.lon - lon_center[0]) % 360
        grid = earth2grid.latlon.LatLonGrid(self.sst.lat.values, src_lon)
        self.sst_regridder = grid.get_bilinear_regridder_to(
            target_grid.lat, lon=target_lon
        )

        nlat, nlon = 721, 1440
        latlon_grid = earth2grid.latlon.equiangular_lat_lon_grid(
            nlat, nlon, includes_south_pole=True
        )
        self.condition_regridder = earth2grid.get_regridder(latlon_grid, target_grid)
        self.output_regridder = earth2grid.get_regridder(target_grid, latlon_grid)

        # Empty tensor just to make tracking current device easier
        self.register_buffer("device_buffer", torch.empty(0))

    def input_coords(self) -> CoordSystem:
        """Input coordinate system of prognostic model

        Returns
        -------
        CoordSystem
            Coordinate system dictionary
        """
        if self.lat_lon:
            return OrderedDict(
                {
                    "batch": np.empty(0),
                    "time": np.empty(0),
                    "lead_time": np.array([np.timedelta64(0, "h")]),
                    "variable": np.array(self.VARIABLES),
                    "lat": np.linspace(90, -90, 721),
                    "lon": np.linspace(0, 360, 1440, endpoint=False),
                }
            )
        else:
            return OrderedDict(
                {
                    "batch": np.empty(0),
                    "time": np.empty(0),
                    "lead_time": np.array([np.timedelta64(0, "h")]),
                    "variable": np.array(self.VARIABLES),
                    "hpx": np.arange(4**HPX_LEVEL * 12),
                }
            )

    @batch_coords()
    def output_coords(self, input_coords: CoordSystem) -> CoordSystem:
        """Output coordinate system of prognostic model

        Parameters
        ----------
        input_coords : CoordSystem
            Input coordinate system to transform into output_coords

        Returns
        -------
        CoordSystem
            Coordinate system dictionary
        """
        target_input_coords = self.input_coords()
        handshake_dim(input_coords, "variable", 3)
        handshake_dim(input_coords, "lead_time", 2)
        handshake_dim(input_coords, "time", 1)
        handshake_coords(input_coords, target_input_coords, "variable")

        if self.lat_lon:
            handshake_dim(input_coords, "lon", -1)
            handshake_dim(input_coords, "lat", -2)
            handshake_coords(input_coords, target_input_coords, "lon")
            handshake_coords(input_coords, target_input_coords, "lat")
        else:
            handshake_dim(input_coords, "hpx", -1)
            handshake_coords(input_coords, target_input_coords, "hpx")

        output_coords = input_coords.copy()
        output_coords["lead_time"] = input_coords["lead_time"] + np.array(
            [self._time_step]
        )
        return output_coords

    def _forward(self, x: torch.Tensor, times: TimeArray) -> torch.Tensor:
        """Executes forward sample of the model given conditional tensor and time array

        Parameters
        ----------
        x : torch.Tensor
            Input tensor to condition video model. Of size [time,1,45,721,1440] if
            lat_lon or [time,1,45,49152] if healpix
        times : TimeArray
            Time stamp array of size [time]

        Returns
        -------
        torch.Tensor
            12 forecast steps (initial step including) [time, 12, 45, 721, 1440] if
            lat_lon or [time, 1, 45, 49152] if healpix
        """
        # Small check to make sure
        

        device = self.device_buffer.device
        self.core_model.sigma_min = self.sigma_min
        self.core_model.sigma_max = self.sigma_max
        self.core_model.num_steps = self.sampler_steps

        if self.lat_lon:
            x = self.condition_regridder(x.double())

        # CBottle video expects [time, vars, time-step, hpx]
<<<<<<< HEAD
        with nvtx.annotate("transpose", color="green"):
            x = x.transpose(1, 2)
        with nvtx.annotate("get input", color="purple"):
            input_batch = self.get_cbottle_input(x, times, device=device)
        with nvtx.annotate("cBottle-Video inference", color="blue"):
            out, _ = self.core_model.sample(input_batch, seed=self.seed)
=======
        x = x.transpose(1, 2)
        input_batch = self.get_cbottle_input(
            x, times, dataset_modality=self.dataset_modality, device=device
        )
        out, _ = self.core_model.sample(input_batch, seed=self.seed)
>>>>>>> 041d1986
        # Regrid if needed
        if self.lat_lon:
            out = self.output_regridder(out.double())
        # [time, vars, lead, ...] -> [time, lead, vars, ...]
        with nvtx.annotate("transpose", color="green"):
            out = out.transpose(1, 2)

        return out

    def get_cbottle_input(
        self,
        conditions: torch.Tensor,
        times: TimeArray,
        dataset_modality: DatasetModality = DatasetModality.ERA5,
        device: torch.device = "cpu",
    ) -> dict[str, torch.Tensor]:
        """Creates batch input for cbottle

        Parameters
        ----------
        conditions : torch.Tensor
            HPX conditional tensor for first time-step of size
            [time, 45, 1, 4**HPX_LEVEL*12]. If all NaNs no condition will be used.
        times : TimeArray
            Array of np.datetime64 time stamps to be samples of size [time], must have
            SST that can be sampled from self.sst
        dataset_modality : DatasetModality, optional
            Dataset modality label, by default DatasetModality.ERA5
        device : torch.device, optional
            Torch device, by default "cpu"

        Returns
        -------
        dict[str, torch.Tensor]
            Input batch dictionary used in the CBottle repo
        """
        # Known support range for SST
        for time in times:
            if time < np.datetime64("1940-01-01") or time >= np.datetime64(
                "2022-12-12T12:00"
            ):
                logger.warning(
                    f"Requeedst time {time} is outside of the default SST support range"
                )

        time_steps = [i * self._time_step for i in range(self._time_length)]
        times = times[:, None] + np.array(time_steps, dtype=np.timedelta64)[None, :]

        time_arr = np.array(times, dtype="datetime64[ns]").reshape(-1)
        sst_data = torch.from_numpy(
            self.sst["tosbcs"].interp(time=time_arr, method="linear").values + 273.15
        ).to(self.device_buffer.device)
        sst_data = self.sst_regridder(sst_data)

        # TODO: Fix on off device in efficiency here
        cond = torch.zeros(
            times.shape[0],
            47,
            times.shape[1],
            4**HPX_LEVEL * 12,
            dtype=torch.double,
            device=device,
        )
        cond[:, -2, :, :] = torch.tensor(
            encode_sst(sst_data.cpu()).reshape(times.shape[0], times.shape[1], -1),
            device=device,
        )
        cond[:, self._nan_channels, :, :] = torch.nan
        # If initial state to condition the model
        if (
            not torch.isnan(conditions).all()
            and self.core_model.batch_info.center
            and self.core_model.batch_info.scales
        ):
            means = (
                torch.tensor(self.core_model.batch_info.center)
                .to(device)
                .unsqueeze(-1)
                .unsqueeze(-1)
            )
            stds = (
                torch.tensor(self.core_model.batch_info.scales)
                .to(device)
                .unsqueeze(-1)
                .unsqueeze(-1)
            )
            conditions = (conditions.to(device) - means) / stds
            cond[:, :-2, :1, :] = conditions.to(device)
            cond[:, -1, :1, :] = 1  # Frame mask to 1

        def reorder(x: torch.Tensor) -> torch.Tensor:
            x = torch.as_tensor(x)
            x = earth2grid.healpix.reorder(
                x, earth2grid.healpix.PixelOrder.NEST, earth2grid.healpix.HEALPIX_PAD_XY
            )
            return x

        # Set up time tensors
        times0 = [
            datetime.fromtimestamp(t.astype("datetime64[s]").astype(int))
            for t in times.reshape(-1)
        ]
        second_of_day = np.array(
            [(t.hour * 3600) + (t.minute * 60) + t.second for t in times0]
        ).reshape(times.shape)
        day_of_year = np.array(
            [(t - datetime(t.year, 1, 1)).total_seconds() / (86400.0) for t in times0]
        ).reshape(times.shape)
        second_of_day = torch.tensor(second_of_day.astype(np.float32), device=device)
        day_of_year = torch.tensor(day_of_year.astype(np.float32), device=device)

        # Target tensor, not needed for video model since no infill
        # target = torch.zeros(
        #     (len(times), self.VARIABLES.shape[0], 1, 4**HPX_LEVEL * 12),
        #     dtype=torch.float32,
        #     device=device,
        # )
        # target[:, self._nan_channels, ...] = torch.nan
        # target = target.repeat(1, 1, self._time_length, 1)
        target = torch.empty(1, device=device)

        # Label tensor
        dataset_modality = DatasetModality(dataset_modality)
        labels = torch.nn.functional.one_hot(
            torch.tensor(dataset_modality.value, device=device), num_classes=1024
        )
        labels = labels.unsqueeze(0).repeat(len(times), 1)

        out = {
            "target": target,
            "labels": labels,
            "condition": reorder(cond),
            "second_of_day": second_of_day,
            "day_of_year": day_of_year,
        }
        return out

    @classmethod
    def load_default_package(cls) -> Package:
        """Default pre-trained CBottle3D model package from Nvidia model registry"""
        return Package(
            "ngc://models/nvidia/earth-2/cbottle@1.2",
            cache_options={
                "cache_storage": Package.default_cache("cbottle"),
                "same_names": True,
            },
        )

    @classmethod
    @check_optional_dependencies()
    def load_model(
        cls,
        package: Package,
        lat_lon: bool = True,
        sampler_steps: int = 18,
        sigma_max: float = 1000,
        seed: int | None = None,
    ) -> PrognosticModel:
        """Load prognostic from package

        Parameters
        ----------
        package : Package
            CBottle AI model package
        lat_lon : bool, optional
            Lat/lon toggle, if true prognostic input/output on a 0.25 deg lat/lon
            grid. If false, the native nested HealPix grid will be returned, by default
            True
        sampler_steps : int, optional
            Number of diffusion steps, by default 18
        sigma_max : float, optional
            Noise amplitude used to generate latent variables, by default 200
        seed : int, optional
            Random generator seed for latent variables. If None, no seed will be used,
            by default None

        Returns
        -------
        PrognosticModel
            Prognostic Model
        """
        checkpoints = [
            package.resolve("cBottle-video.zip"),
        ]

        # https://github.com/NVlabs/cBottle/blob/4f44c125398896fad1f4c9df3d80dc845758befa/src/cbottle/inference.py#L810
        experts = []
        batch_info = None
        for path in checkpoints:
            with Checkpoint(path) as c:
                model = c.read_model().eval()
                experts.append(model)
                batch_info = c.read_batch_info()
        core_model = MixtureOfExpertsDenoiser(
            experts, sigma_thresholds=(), batch_info=batch_info
        )

        sst_ds = xr.open_dataset(
            package.resolve("amip_midmonth_sst.nc"),
            engine="netcdf4",
            cache=False,
        ).load()

        return cls(
            core_model,
            sst_ds,
            lat_lon=lat_lon,
            sampler_steps=sampler_steps,
            sigma_max=sigma_max,
            seed=seed,
        )

    @batch_func()
    def __call__(
        self,
        x: torch.Tensor,
        coords: CoordSystem,
    ) -> tuple[torch.Tensor, CoordSystem]:
        """Runs prognostic model 1 step.

        Parameters
        ----------
        x : torch.Tensor
            Input conditional tensor for first frame, if all NaNs model will not use
            any conditioning.
        coords : CoordSystem
            Input coordinate system

        Returns
        -------
        tuple[torch.Tensor, CoordSystem]
            Output tensor and coordinate system 6 hours in the future
        """

        output_coords = self.output_coords(coords)

        times = coords["time"].repeat(coords["batch"].shape[0])

        domain_shape = list(x.shape)[3:]  # Auto handle lat/lon vs healpix
        x = x.reshape(-1, coords["lead_time"].shape[0], *domain_shape)
        x = self._forward(x, times)
        x = x.reshape(
            coords["batch"].shape[0], coords["time"].shape[0], -1, *domain_shape
        )
        return x[:, :, 1:2], output_coords

    @batch_func()
    def _default_generator(
        self, x: torch.Tensor, coords: CoordSystem
    ) -> Generator[tuple[torch.Tensor, CoordSystem], None, None]:

        times = coords["time"].repeat(coords["batch"].shape[0])
        coords = self.output_coords(coords)
        domain_shape = list(x.shape)[3:]  # Auto handle lat/lon vs healpix
        start_frame = True
        while True:
            # Front hook
            x, coords = self.front_hook(x, coords)
            x = x.reshape(-1, 1, *domain_shape)
            x = self._forward(x, times)
            x = x.reshape(
                coords["batch"].shape[0], coords["time"].shape[0], -1, *domain_shape
            )
            # Note that the input just conditions the model, so we need to run forward
            # even for the initial time step unlike the auto regressive models
            if start_frame:
                start_frame = False
                coords["lead_time"] = np.array([np.timedelta64(0)])
                output_tensor, coords_out = self.rear_hook(x[:, :, 0:1], coords)
                yield output_tensor, coords_out

            # Yield the 12 generated frames
            for i in range(1, self._time_length):
                coords["lead_time"] = coords["lead_time"] + np.array([self._time_step])
                # Rear hook
                output_tensor, coords_out = self.rear_hook(x[:, :, i : i + 1], coords)
                yield output_tensor, coords_out

            # Use last generated frame as the first input one (has not been formally verified for accuracy)
            times = times + 11 * np.array([self._time_step])
            x = x[:, :, -1:, ...]

    def create_iterator(
        self, x: torch.Tensor, coords: CoordSystem
    ) -> Iterator[tuple[torch.Tensor, CoordSystem]]:
        """Creates a iterator which can be used to perform time-integration of the
        prognostic model. Will return the initial condition first (0th step).

        Parameters
        ----------
        x : torch.Tensor
            Input tensor
        coords : CoordSystem
            Input coordinate system

        Yields
        ------
        Iterator[tuple[torch.Tensor, CoordSystem]]
            Iterator that generates time-steps of the prognostic model container the
            output data tensor and coordinate system dictionary.
        """
        yield from self._default_generator(x, coords)<|MERGE_RESOLUTION|>--- conflicted
+++ resolved
@@ -36,7 +36,7 @@
     check_optional_dependencies,
 )
 from earth2studio.utils.type import CoordSystem, TimeArray
-import nvtx
+
 try:
     import earth2grid
     from cbottle.checkpointing import Checkpoint
@@ -118,6 +118,7 @@
         core_model: torch.nn.Module,
         sst_ds: xr.Dataset,
         lat_lon: bool = True,
+        sampler_fn: str = "heun",
         sampler_steps: int = 18,
         sigma_max: float = 1000.0,
         sigma_min: float = 0.02,
@@ -131,6 +132,7 @@
         self.sigma_max = sigma_max
         self.sigma_min = sigma_min
         self.sampler_steps = sampler_steps
+        self.sampler_fn = sampler_fn
         self.seed = seed
         self.dataset_modality = dataset_modality
         self._mixture_model = core_model
@@ -250,37 +252,27 @@
             lat_lon or [time, 1, 45, 49152] if healpix
         """
         # Small check to make sure
-        
 
         device = self.device_buffer.device
         self.core_model.sigma_min = self.sigma_min
         self.core_model.sigma_max = self.sigma_max
         self.core_model.num_steps = self.sampler_steps
+        self.core_model.sampler_fn = self.sampler_fn
 
         if self.lat_lon:
             x = self.condition_regridder(x.double())
 
         # CBottle video expects [time, vars, time-step, hpx]
-<<<<<<< HEAD
-        with nvtx.annotate("transpose", color="green"):
-            x = x.transpose(1, 2)
-        with nvtx.annotate("get input", color="purple"):
-            input_batch = self.get_cbottle_input(x, times, device=device)
-        with nvtx.annotate("cBottle-Video inference", color="blue"):
-            out, _ = self.core_model.sample(input_batch, seed=self.seed)
-=======
         x = x.transpose(1, 2)
         input_batch = self.get_cbottle_input(
             x, times, dataset_modality=self.dataset_modality, device=device
         )
         out, _ = self.core_model.sample(input_batch, seed=self.seed)
->>>>>>> 041d1986
         # Regrid if needed
         if self.lat_lon:
             out = self.output_regridder(out.double())
         # [time, vars, lead, ...] -> [time, lead, vars, ...]
-        with nvtx.annotate("transpose", color="green"):
-            out = out.transpose(1, 2)
+        out = out.transpose(1, 2)
 
         return out
 
