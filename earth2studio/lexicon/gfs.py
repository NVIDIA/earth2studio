# SPDX-FileCopyrightText: Copyright (c) 2024 NVIDIA CORPORATION & AFFILIATES.
# SPDX-FileCopyrightText: All rights reserved.
# SPDX-License-Identifier: Apache-2.0
#
# Licensed under the Apache License, Version 2.0 (the "License");
# you may not use this file except in compliance with the License.
# You may obtain a copy of the License at
#
# http://www.apache.org/licenses/LICENSE-2.0
#
# Unless required by applicable law or agreed to in writing, software
# distributed under the License is distributed on an "AS IS" BASIS,
# WITHOUT WARRANTIES OR CONDITIONS OF ANY KIND, either express or implied.
# See the License for the specific language governing permissions and
# limitations under the License.

from collections.abc import Callable

import numpy as np

from .base import LexiconType


class GFSLexicon(metaclass=LexiconType):
    """Global Forecast System Lexicon
    GFS specified <Parameter ID>::<Level/ Layer>

    Warning
    -------
    Some variables are only present for lead time greater than 0

    Note
    ----
    Additional resources:
    https://www.nco.ncep.noaa.gov/pmb/products/gfs/gfs.t00z.pgrb2.0p25.f000.shtml
    https://www.nco.ncep.noaa.gov/pmb/products/gfs/gfs.t00z.pgrb2.0p25.f003.shtml
    """

    VOCAB = {
        "u10m": "UGRD::10 m above ground",
        "v10m": "VGRD::10 m above ground",
        "u100m": "UGRD::100 m above ground",
        "v100m": "VGRD::100 m above ground",
        "t2m": "TMP::2 m above ground",
        "d2m": "DPT::2 m above ground",
        "sp": "PRES::surface",
        "msl": "PRMSL::mean sea level",
        "tcwv": "PWAT::entire atmosphere (considered as a single layer)",
<<<<<<< HEAD
        "tp": "596::APCP::surface",  # 3 hour acc
        "2d": "DPT::2 m above ground",
=======
>>>>>>> 3f99399c
        "u1": "UGRD::1 mb",
        "u2": "UGRD::2 mb",
        "u3": "UGRD::3 mb",
        "u5": "UGRD::5 mb",
        "u7": "UGRD::7 mb",
        "u10": "UGRD::10 mb",
        "u15": "UGRD::15 mb",
        "u20": "UGRD::20 mb",
        "u30": "UGRD::30 mb",
        "u40": "UGRD::40 mb",
        "u50": "UGRD::50 mb",
        "u70": "UGRD::70 mb",
        "u100": "UGRD::100 mb",
        "u150": "UGRD::150 mb",
        "u200": "UGRD::200 mb",
        "u250": "UGRD::250 mb",
        "u300": "UGRD::300 mb",
        "u350": "UGRD::350 mb",
        "u400": "UGRD::400 mb",
        "u450": "UGRD::450 mb",
        "u500": "UGRD::500 mb",
        "u550": "UGRD::550 mb",
        "u600": "UGRD::600 mb",
        "u650": "UGRD::650 mb",
        "u700": "UGRD::700 mb",
        "u750": "UGRD::750 mb",
        "u800": "UGRD::800 mb",
        "u850": "UGRD::850 mb",
        "u900": "UGRD::900 mb",
        "u925": "UGRD::925 mb",
        "u950": "UGRD::950 mb",
        "u975": "UGRD::975 mb",
        "u1000": "UGRD::1000 mb",
        "v1": "VGRD::1 mb",
        "v2": "VGRD::2 mb",
        "v3": "VGRD::3 mb",
        "v5": "VGRD::5 mb",
        "v7": "VGRD::7 mb",
        "v10": "VGRD::10 mb",
        "v15": "VGRD::15 mb",
        "v20": "VGRD::20 mb",
        "v30": "VGRD::30 mb",
        "v40": "VGRD::40 mb",
        "v50": "VGRD::50 mb",
        "v70": "VGRD::70 mb",
        "v100": "VGRD::100 mb",
        "v150": "VGRD::150 mb",
        "v200": "VGRD::200 mb",
        "v250": "VGRD::250 mb",
        "v300": "VGRD::300 mb",
        "v350": "VGRD::350 mb",
        "v400": "VGRD::400 mb",
        "v450": "VGRD::450 mb",
        "v500": "VGRD::500 mb",
        "v550": "VGRD::550 mb",
        "v600": "VGRD::600 mb",
        "v650": "VGRD::650 mb",
        "v700": "VGRD::700 mb",
        "v750": "VGRD::750 mb",
        "v800": "VGRD::800 mb",
        "v850": "VGRD::850 mb",
        "v900": "VGRD::900 mb",
        "v925": "VGRD::925 mb",
        "v950": "VGRD::950 mb",
        "v975": "VGRD::975 mb",
        "v1000": "VGRD::1000 mb",
        "z1": "HGT::1 mb",
        "z2": "HGT::2 mb",
        "z3": "HGT::3 mb",
        "z5": "HGT::5 mb",
        "z7": "HGT::7 mb",
        "z10": "HGT::10 mb",
        "z15": "HGT::15 mb",
        "z20": "HGT::20 mb",
        "z30": "HGT::30 mb",
        "z40": "HGT::40 mb",
        "z50": "HGT::50 mb",
        "z70": "HGT::70 mb",
        "z100": "HGT::100 mb",
        "z150": "HGT::150 mb",
        "z200": "HGT::200 mb",
        "z250": "HGT::250 mb",
        "z300": "HGT::300 mb",
        "z350": "HGT::350 mb",
        "z400": "HGT::400 mb",
        "z450": "HGT::450 mb",
        "z500": "HGT::500 mb",
        "z550": "HGT::550 mb",
        "z600": "HGT::600 mb",
        "z650": "HGT::650 mb",
        "z700": "HGT::700 mb",
        "z750": "HGT::750 mb",
        "z800": "HGT::800 mb",
        "z850": "HGT::850 mb",
        "z900": "HGT::900 mb",
        "z925": "HGT::925 mb",
        "z950": "HGT::950 mb",
        "z975": "HGT::975 mb",
        "z1000": "HGT::1000 mb",
        "t1": "TMP::1 mb",
        "t2": "TMP::2 mb",
        "t3": "TMP::3 mb",
        "t5": "TMP::5 mb",
        "t7": "TMP::7 mb",
        "t10": "TMP::10 mb",
        "t15": "TMP::15 mb",
        "t20": "TMP::20 mb",
        "t30": "TMP::30 mb",
        "t40": "TMP::40 mb",
        "t50": "TMP::50 mb",
        "t70": "TMP::70 mb",
        "t100": "TMP::100 mb",
        "t150": "TMP::150 mb",
        "t200": "TMP::200 mb",
        "t250": "TMP::250 mb",
        "t300": "TMP::300 mb",
        "t350": "TMP::350 mb",
        "t400": "TMP::400 mb",
        "t450": "TMP::450 mb",
        "t500": "TMP::500 mb",
        "t550": "TMP::550 mb",
        "t600": "TMP::600 mb",
        "t650": "TMP::650 mb",
        "t700": "TMP::700 mb",
        "t750": "TMP::750 mb",
        "t800": "TMP::800 mb",
        "t850": "TMP::850 mb",
        "t900": "TMP::900 mb",
        "t925": "TMP::925 mb",
        "t950": "TMP::950 mb",
        "t975": "TMP::975 mb",
        "t1000": "TMP::1000 mb",
        "r1": "RH::1 mb",
        "r2": "RH::2 mb",
        "r3": "RH::3 mb",
        "r5": "RH::5 mb",
        "r7": "RH::7 mb",
        "r10": "RH::10 mb",
        "r15": "RH::15 mb",
        "r20": "RH::20 mb",
        "r30": "RH::30 mb",
        "r40": "RH::40 mb",
        "r50": "RH::50 mb",
        "r70": "RH::70 mb",
        "r100": "RH::100 mb",
        "r150": "RH::150 mb",
        "r200": "RH::200 mb",
        "r250": "RH::250 mb",
        "r300": "RH::300 mb",
        "r350": "RH::350 mb",
        "r400": "RH::400 mb",
        "r450": "RH::450 mb",
        "r500": "RH::500 mb",
        "r550": "RH::550 mb",
        "r600": "RH::600 mb",
        "r650": "RH::650 mb",
        "r700": "RH::700 mb",
        "r750": "RH::750 mb",
        "r800": "RH::800 mb",
        "r850": "RH::850 mb",
        "r900": "RH::900 mb",
        "r925": "RH::925 mb",
        "r950": "RH::950 mb",
        "r975": "RH::975 mb",
        "r1000": "RH::1000 mb",
        "q1": "SPFH::1 mb",
        "q2": "SPFH::2 mb",
        "q3": "SPFH::3 mb",
        "q5": "SPFH::5 mb",
        "q7": "SPFH::7 mb",
        "q10": "SPFH::10 mb",
        "q15": "SPFH::15 mb",
        "q20": "SPFH::20 mb",
        "q30": "SPFH::30 mb",
        "q40": "SPFH::40 mb",
        "q50": "SPFH::50 mb",
        "q70": "SPFH::70 mb",
        "q100": "SPFH::100 mb",
        "q150": "SPFH::150 mb",
        "q200": "SPFH::200 mb",
        "q250": "SPFH::250 mb",
        "q300": "SPFH::300 mb",
        "q350": "SPFH::350 mb",
        "q400": "SPFH::400 mb",
        "q450": "SPFH::450 mb",
        "q500": "SPFH::500 mb",
        "q550": "SPFH::550 mb",
        "q600": "SPFH::600 mb",
        "q650": "SPFH::650 mb",
        "q700": "SPFH::700 mb",
        "q750": "SPFH::750 mb",
        "q800": "SPFH::800 mb",
        "q850": "SPFH::850 mb",
        "q900": "SPFH::900 mb",
        "q925": "SPFH::925 mb",
        "q950": "SPFH::950 mb",
        "q975": "SPFH::975 mb",
        "q1000": "SPFH::1000 mb",
    }

    # sphinx - modifier start
    @classmethod
    def get_item(cls, val: str) -> tuple[str, Callable]:
        """Get item from GFS vocabulary."""
        gfs_key = cls.VOCAB[val]
        if gfs_key.split("::")[0] == "HGT":

            def mod(x: np.array) -> np.array:
                """Modify data value (if necessary)."""
                return x * 9.81

        else:

            def mod(x: np.array) -> np.array:
                """Modify data value (if necessary)."""
                return x

        return gfs_key, mod

    # sphinx - modifier end<|MERGE_RESOLUTION|>--- conflicted
+++ resolved
@@ -46,11 +46,8 @@
         "sp": "PRES::surface",
         "msl": "PRMSL::mean sea level",
         "tcwv": "PWAT::entire atmosphere (considered as a single layer)",
-<<<<<<< HEAD
         "tp": "596::APCP::surface",  # 3 hour acc
         "2d": "DPT::2 m above ground",
-=======
->>>>>>> 3f99399c
         "u1": "UGRD::1 mb",
         "u2": "UGRD::2 mb",
         "u3": "UGRD::3 mb",
