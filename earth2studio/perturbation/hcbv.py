--- conflicted
+++ resolved
@@ -70,16 +70,9 @@
     ) -> None:
         self.model = model
         self.data = data
-        self.noise_amplitude = (
-            torch.Tensor(
-                [noise_amplitude] * len(self.model.input_coords()["variable"])
-            )[:, None, None]
-<<<<<<< HEAD
-            if isinstance(noise_amplitude, float)
-            else noise_amplitude
-=======
->>>>>>> 9cf97425
-        )
+        self.noise_amplitude = torch.Tensor(
+            [noise_amplitude] * len(self.model.input_coords()["variable"])
+        )[:, None, None]
         self.integration_steps = integration_steps
         self.seeding_perturbation_method = seeding_perturbation_method
         self.set_clip_indices()
@@ -249,34 +242,10 @@
 
         self.noise_amplitude = self.noise_amplitude.to(x.device)
 
-<<<<<<< HEAD
-        for ii in range(self.integration_steps):
-            xunp, _ = self.model(xunp, coords)
-            xper, _ = self.model(xper, coords)
-
-            dx = xper - xunp
-            hem_norm = self.hemispheric_norm(dx)
-
-            # if zero elements are requierd, replace NaNs in scaled dx with 0
-            if (hem_norm == 0).any():
-                raise ValueError(
-                    "zero element in hemispheric norm, maybe noise amplification too small?"
-                )
-
-            # scale dx
-            dx = self.noise_amplitude * (dx / hem_norm)
-
-            xunp = (
-                self.ics[ii + 1]
-                .unsqueeze(dim=0)
-                .repeat(shape[0] // 2, 1, 1, 1, 1, 1)
-                .to(self.device)
-=======
         # Create generator if it doesn't exist
         if self.generator is None:
             self.generator = self.create_generator(
                 coords["time"], batch_size=int(x.shape[0] // 2 + 1), device=x.device
->>>>>>> 9cf97425
             )
 
         # Generate noise, and concat in batch dimension
