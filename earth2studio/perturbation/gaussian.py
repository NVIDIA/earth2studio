# SPDX-FileCopyrightText: Copyright (c) 2024-2025 NVIDIA CORPORATION & AFFILIATES.
# SPDX-FileCopyrightText: All rights reserved.
# SPDX-License-Identifier: Apache-2.0
#
# Licensed under the Apache License, Version 2.0 (the "License");
# you may not use this file except in compliance with the License.
# You may obtain a copy of the License at
#
# http://www.apache.org/licenses/LICENSE-2.0
#
# Unless required by applicable law or agreed to in writing, software
# distributed under the License is distributed on an "AS IS" BASIS,
# WITHOUT WARRANTIES OR CONDITIONS OF ANY KIND, either express or implied.
# See the License for the specific language governing permissions and
# limitations under the License.

from typing import Any

import numpy as np
import torch
from torch_harmonics import InverseRealSHT
from typing_extensions import Self

from earth2studio.utils import handshake_dim
from earth2studio.utils.type import CoordSystem


class Gaussian:
    """Standard Gaussian peturbation

    Parameters
    ----------
    noise_amplitude : float | Tensor, optional
        Noise amplitude, by default 0.05. If a tensor,
        this must be broadcastable with the input data.
    """

    def __init__(self, noise_amplitude: float | torch.Tensor = 0.05):
        self.noise_amplitude = (
            noise_amplitude
            if isinstance(noise_amplitude, torch.Tensor)
            else torch.Tensor([noise_amplitude])
        )

    @torch.inference_mode()
    def __call__(
        self,
        x: torch.Tensor,
        coords: CoordSystem,
    ) -> tuple[torch.Tensor, CoordSystem]:
        """Apply perturbation method

        Parameters
        ----------
        x : torch.Tensor
            Input tensor intended to apply perturbation on
        coords : CoordSystem
            Ordered dict representing coordinate system that describes the tensor

        Returns
        -------
        tuple[torch.Tensor, CoordSystem]:
            Output tensor and respective coordinate system dictionary
        """
        noise_amplitude = self.noise_amplitude.to(x.device)
        return x + noise_amplitude * torch.randn_like(x), coords


class CorrelatedSphericalGaussian:
    """Produces Gaussian random field on the sphere with Matern
    covariance peturbation method output to a lat lon grid

    Warning
    -------
    Presently this method generates noise on equirectangular grid of size [N, 2*N] when
    N is even or [N+1, 2*N] when N is odd.

    Parameters
    ----------
    noise_amplitude : float | Tensor, optional
        Noise amplitude, by default 0.05. If a tensor,
        this must be broadcastable with the input data.
    alpha : float, optional
        Regularity parameter. Larger means smoother, by default 2.0
    tau : float, optional
        Length-scale parameter. Larger means more scales, by default 3.0
    sigma : Union[float, None], optional
        Scale parameter. If None, sigma = tau**(0.5*(2*alpha - 2.0)), by default None
    """

    def __init__(
        self,
        noise_amplitude: float | torch.Tensor | None = None,
        sigma: float = 1.0,
        length_scale: float = 5.0e5,
        time_scale: float = 48.0,
    ) -> None:
        if noise_amplitude is None:
            raise ValueError("pass noise amplitude")
        self.sigma = sigma
        self.length_scale = length_scale
        self.time_scale = time_scale
        self.noise_amplitude = (
            noise_amplitude
            if isinstance(noise_amplitude, torch.Tensor)
            else torch.Tensor([noise_amplitude])
        )

    @torch.inference_mode()
    def __call__(
        self,
        x: torch.Tensor,
        coords: CoordSystem,
    ) -> tuple[torch.Tensor, CoordSystem]:
        """Apply perturbation method

        Parameters
        ----------
        x : torch.Tensor
            Input tensor intended to apply perturbation on
        coords : CoordSystem
            Ordered dict representing coordinate system that describes the tensor, must
            contain "lat" and "lon" coordinates

        Returns
        -------
        tuple[torch.Tensor, CoordSystem]:
            Output tensor and respective coordinate system dictionary
        """
        shape = x.shape
<<<<<<< HEAD

=======
>>>>>>> 7cd7650b
        # Check the required dimensions are present
        handshake_dim(coords, required_dim="lat", required_index=-2)
        handshake_dim(coords, required_dim="lon", required_index=-1)

        # Check the ratio
        if 2 * (shape[-2] // 2) != shape[-1] / 2:
            raise ValueError("Lat/lon aspect ration must be N:2N or N+1:2N")

        nlat = 2 * (shape[-2] // 2)  # Noise only support even lat count
        sampler = CorrelatedSphericalField(
            nlat=nlat,
            length_scale=self.length_scale,
            time_scale=self.time_scale,
            sigma=self.sigma,
            N=shape[-3],
        )
        sampler = sampler.to(x.device)

        sample_noise = sampler(x, None)
        sample_noise = sample_noise.reshape(*shape[:-2], nlat, 2 * nlat)

        # Hack for odd lat coords
        if x.shape[-2] % 2 == 1:
            noise = torch.zeros_like(x)
            noise[..., :-1, :] = sample_noise
            noise[..., -1:, :] = noise[..., -2:-1, :]
        else:
            noise = sample_noise

        noise_amplitude = self.noise_amplitude.to(x.device)
        return x + noise_amplitude * noise, coords


class CorrelatedSphericalField(torch.nn.Module):
    """
    This class was taken from https://github.com/ankurmahesh/earth2mip-fork/blob/HENS/earth2mip/ensemble_utils.py#L392-L531.
    Reference publication: A.Mahesh et al. Huge Ensembles Part I: Design of Ensemble Weather Forecasts using Spherical Fourier Neural Operators https://arxiv.org/abs/2408.03100.

    This class can be used to create noise on the sphere
    with a given length scale (in km) and time scale (in hours).

    It mimics the implementation of the SPPT: Stochastic Perturbed
    Parameterized Tendency in this paper:

    https://www.ecmwf.int/sites/default/files/elibrary/2009/11577-stochastic-parametrization-and-model-uncertainty.pdf

    Parameters
    ----------
    nlat : int
        Number of latitudinal modes;
        longitudinal modes are 2*nlat.
    length_scale : int
        Length scale in km
    time_scale : int
        Time scale for the AR(1) process, that governs
        the evolution of the coefficients
    sigma: float
        desired standard deviation of the field in grid point space
    N: int
        Number of latent dimensions
    grid : string, default is "equiangular"
        Grid type. Currently supports "equiangular" and
        "legendre-gauss".
    dtype : torch.dtype, default is torch.float32
        Numerical type for the calculations.
    """

    def __init__(
        self,
        nlat: int,
        length_scale: float,
        time_scale: float,
        sigma: float,
        N: int,
        grid: str = "equiangular",
        dtype: torch.dtype = torch.float32,
    ) -> None:
        super().__init__()
        self.sigma = sigma
        dt = 6.0
        self.phi = np.exp(-dt / time_scale)

        # Number of latitudinal modes.
        self.nlat = nlat

        # Inverse SHT
        self.isht = InverseRealSHT(
            self.nlat, 2 * self.nlat, grid=grid, norm="backward"
        ).to(dtype=dtype)

        r_earth = 6.371e6
        # kT is defined on slide 7
        self.kT = (length_scale / r_earth) ** 2 / 2
        F0 = self.calculateF0(self.sigma, self.phi, self.nlat, self.kT)

        prods = (
            torch.tensor([j * (j + 1) for j in range(0, self.nlat)])
            .view(self.nlat, 1)
            .repeat(1, self.nlat + 1)
        )

        sigma_n = torch.tril(torch.exp(-self.kT * prods / 2) * F0)
        self.register_buffer("sigma_n", sigma_n)

        # Save mean and var of the standard Gaussian.
        # Need these to re-initialize distribution on a new device.
        mean = torch.tensor([0.0]).to(dtype=dtype)
        var = torch.tensor([1.0]).to(dtype=dtype)
        self.register_buffer("mean", mean)
        self.register_buffer("var", var)
        self.N = N

        # Standard normal noise sampler.
        self.gaussian_noise = torch.distributions.normal.Normal(self.mean, self.var)
        xi = self.gaussian_noise.sample(
            torch.Size((self.N, self.nlat, self.nlat + 1, 2))
        ).squeeze()
        xi = torch.view_as_complex(xi)

        # Set specrtral cofficients to this value at initial time
        # for stability in teh AR(1) process.  See link in description
        coeff: torch.tensor = ((1 - self.phi**2) ** (-0.5)) * self.sigma_n * xi
        coeff = coeff.unsqueeze(0)
        self.register_buffer("coeff", coeff)

    def calculateF0(
        self, sigma: float, phi: float, nlat: int, kT: float
    ) -> torch.Tensor:
        """
        This function scales the coefficients such that their
        grid-point standard deviation is sigma.
        sigma is the desired variance
        phi is a np.exp(-dt/time_scale)
        """
        numerator = sigma**2 * (1 - (phi**2))
        wavenumbers = torch.arange(1, nlat)
        denominator = (2 * wavenumbers + 1) * torch.exp(
            -kT * wavenumbers * (wavenumbers + 1)
        )
        denominator = 2 * torch.Tensor(denominator).sum()

        return (numerator / denominator) ** 0.5

    def forward(self, x: torch.Tensor, time: np.datetime64 = None) -> torch.Tensor:
        """
        Generate and return a field with a correlated length scale.

        Update the coefficients using an AR(1) process.
        """
        noises = []
        # iterate over samples in batch
        for _ in range(x.shape[0]):
            noise = self.isht(self.coeff) * 4 * np.pi  # type: ignore
            noises.append(noise.reshape(1, 1, 1, self.N, self.nlat, self.nlat * 2))

            # Sample Gaussian noise. # TODO why??? for next step maybe?
            xi = self.gaussian_noise.sample(
                torch.Size((self.N, self.nlat, self.nlat + 1, 2))
            ).squeeze()
            xi = torch.view_as_complex(xi)

            self.coeff = (self.phi * self.coeff) + (self.sigma_n * xi)  # type: ignore

        return torch.cat(noises)

    def to(self, *args: Any, **kwargs: Any) -> Self:
        """Override cuda and to methods so sampler gets initialized with mean and
        variance on the correct device, to(*args, **kwargs)
        """
        super().to(*args, **kwargs)
        self.gaussian_noise = torch.distributions.normal.Normal(self.mean, self.var)

        return self<|MERGE_RESOLUTION|>--- conflicted
+++ resolved
@@ -128,10 +128,6 @@
             Output tensor and respective coordinate system dictionary
         """
         shape = x.shape
-<<<<<<< HEAD
-
-=======
->>>>>>> 7cd7650b
         # Check the required dimensions are present
         handshake_dim(coords, required_dim="lat", required_index=-2)
         handshake_dim(coords, required_dim="lon", required_index=-1)
