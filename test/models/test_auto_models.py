--- conflicted
+++ resolved
@@ -44,8 +44,8 @@
     SFNO,
     Aurora,
     FengWu,
-    ForecastInterpolation,
     FuXi,
+    InterpModAFNO,
     Pangu3,
     Pangu6,
     Pangu24,
@@ -70,11 +70,8 @@
         ClimateNet,
         CorrDiffTaiwan,
         WindgustAFNO,
-<<<<<<< HEAD
-        ForecastInterpolation,
-=======
+        InterpModAFNO,
         PrecipitationAFNOv2,
->>>>>>> 7a1dc19a
     ],
 )
 def test_auto_model(model, model_cache_context):
