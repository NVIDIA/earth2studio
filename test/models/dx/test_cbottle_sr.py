# SPDX-FileCopyrightText: Copyright (c) 2024-2025 NVIDIA CORPORATION & AFFILIATES.
# SPDX-FileCopyrightText: All rights reserved.
# SPDX-License-Identifier: Apache-2.0
#
# Licensed under the Apache License, Version 2.0 (the "License");
# you may not use this file except in compliance with the License.
# You may obtain a copy of the License at
#
# http://www.apache.org/licenses/LICENSE-2.0
#
# Unless required by applicable law or agreed to in writing, software
# distributed under the License is distributed on an "AS IS" BASIS,
# WITHOUT WARRANTIES OR CONDITIONS OF ANY KIND, either express or implied.
# See the License for the specific language governing permissions and
# limitations under the License.

from collections import OrderedDict

import numpy as np
import pytest
import torch

try:
    import cbottle
except ImportError:
    pytest.skip("cbottle dependencies not installed", allow_module_level=True)

from earth2studio.models.dx import CBottleSR
from earth2studio.utils import handshake_dim


@pytest.fixture(scope="module")
def mock_cbottle_core_model() -> torch.nn.Module:
    """Create a mock core model similar to the actual cbottle model"""
    # Create a more realistic mock using cbottle config like in test_cbottle.py
    # Actual parameters,
    # "architecture": "unet_hpx1024_patch"
    # "model_channels": 128,
    # "label_dim": 0,
    # "out_channels": 12,
    # "condition_channels": 24,
    # "time_length": 1,
    # "label_dropout": 0.0,
    # "position_embed_channels": 20,
    # "img_resolution": 128

    model_config = cbottle.config.models.ModelConfigV1()
    model_config.architecture = "unet_hpx1024_patch"
    model_config.model_channels = 8  # Reduced for testing
    model_config.label_dim = 0
    model_config.out_channels = 12  # Number of variables
    model_config.condition_channels = 24
    model_config.time_length = 1
    model_config.label_dropout = 0.0
    model_config.position_embed_channels = 20
    model_config.img_resolution = 128
    model_config.level = 2

    model = cbottle.models.get_model(model_config)
    model.sigma_min = 0.002
    model.sigma_max = 80.0

    return model


@pytest.mark.parametrize(
    "x",
    [
        torch.randn(1, 12, 721, 1440),
        torch.randn(2, 12, 721, 1440),
    ],
)
@pytest.mark.parametrize("device", ["cpu", "cuda:0"])
@pytest.mark.parametrize("hr_latlon", [(721, 1440)])
def test_cbottle_sr(x, device, hr_latlon, mock_cbottle_core_model):
    """Test CBottleSR forward pass with different input shapes and output resolutions"""

    # Create CBottleSR model with mock core model
    dx = CBottleSR(
        mock_cbottle_core_model,
        hr_latlon=hr_latlon,
<<<<<<< HEAD
        sampler_steps=1,  # Reduced for testing speed
        sigma_max=800  # Reduced for testing
=======
        num_steps=1,  # Reduced for testing speed
        sigma_max=800,  # Reduced for testing
>>>>>>> 6cbbbf55
    ).to(device)

    x = x.to(device)

    # Create input coordinates
    coords = OrderedDict(
        {
            "batch": np.ones(x.shape[0]),
            "variable": dx.input_coords()["variable"],
            "lat": dx.input_coords()["lat"],
            "lon": dx.input_coords()["lon"],
        }
    )

    # Forward pass
    out, out_coords = dx(x, coords)

    # Check output shape
    expected_shape = torch.Size(
        [x.shape[0], len(dx.input_coords()["variable"]), hr_latlon[0], hr_latlon[1]]
    )
    assert out.shape == expected_shape

    # Check output coordinates
    assert all(out_coords["variable"] == dx.output_coords(coords)["variable"])
    handshake_dim(out_coords, "lon", 3)
    handshake_dim(out_coords, "lat", 2)
    handshake_dim(out_coords, "variable", 1)
    handshake_dim(out_coords, "batch", 0)

    # Check coordinate values
    assert len(out_coords["lat"]) == hr_latlon[0]
    assert len(out_coords["lon"]) == hr_latlon[1]


@pytest.mark.parametrize(
    "x",
    [
        torch.randn(1, 12, 721, 1440),
        torch.randn(2, 12, 721, 1440),
    ],
)
@pytest.mark.parametrize("device", ["cpu", "cuda:0"])
def test_cbottle_sr_exceptions(x, device, mock_cbottle_core_model):
    """Test CBottleSR exception handling"""

    dx = CBottleSR(mock_cbottle_core_model).to(device)
    x = x.to(device)

    # Wrong coordinate keys
    wrong_coords = OrderedDict(
        {
            "batch": np.ones(x.shape[0]),
            "wrong": dx.input_coords()["variable"],
            "lat": dx.input_coords()["lat"],
            "lon": dx.input_coords()["lon"],
        }
    )

    with pytest.raises((KeyError, ValueError)):
        dx(x, wrong_coords)

    # Wrong coordinate order
    wrong_coords = OrderedDict(
        {
            "batch": np.ones(x.shape[0]),
            "variable": dx.input_coords()["variable"],
            "lon": dx.input_coords()["lon"],
            "lat": dx.input_coords()["lat"],  # Wrong order
        }
    )

    with pytest.raises(ValueError):
        dx(x, wrong_coords)

    # Wrong coordinate values
    wrong_coords = OrderedDict(
        {
            "batch": np.ones(x.shape[0]),
            "variable": dx.input_coords()["variable"],
            "lat": np.linspace(-90, 90, 720),  # Wrong size
            "lon": dx.input_coords()["lon"],
        }
    )

    with pytest.raises(ValueError):
        dx(x, wrong_coords)


@pytest.mark.ci_cache
@pytest.mark.timeout(60)
@pytest.mark.parametrize("device", ["cuda:0"])
def test_cbottle_sr_package(device, model_cache_context):
    """Test the cached model package CBottleSR"""
    # Only cuda supported for full model
    with model_cache_context():
        package = CBottleSR.load_default_package()
        dx = CBottleSR.load_model(
<<<<<<< HEAD
            package, 
            sampler_steps=1,  # Reduced for testing
            hr_latlon=(721, 1440)  # Reduced for testing
=======
            package,
            num_steps=1,  # Reduced for testing
            hr_latlon=(721, 1440),  # Reduced for testing
>>>>>>> 6cbbbf55
        ).to(device)

    x = torch.randn(1, 12, 721, 1440).to(device)
    coords = OrderedDict(
        {
            "batch": np.ones(x.shape[0]),
            "variable": dx.input_coords()["variable"],
            "lat": dx.input_coords()["lat"],
            "lon": dx.input_coords()["lon"],
        }
    )

    out, out_coords = dx(x, coords)
    assert out.shape == torch.Size([x.shape[0], 12, 721, 1440])

    # Check variables
    assert all(out_coords["variable"] == dx.output_coords(coords)["variable"])
    handshake_dim(out_coords, "lon", 3)
    handshake_dim(out_coords, "lat", 2)
    handshake_dim(out_coords, "variable", 1)
    handshake_dim(out_coords, "batch", 0)<|MERGE_RESOLUTION|>--- conflicted
+++ resolved
@@ -79,13 +79,8 @@
     dx = CBottleSR(
         mock_cbottle_core_model,
         hr_latlon=hr_latlon,
-<<<<<<< HEAD
         sampler_steps=1,  # Reduced for testing speed
         sigma_max=800  # Reduced for testing
-=======
-        num_steps=1,  # Reduced for testing speed
-        sigma_max=800,  # Reduced for testing
->>>>>>> 6cbbbf55
     ).to(device)
 
     x = x.to(device)
@@ -184,15 +179,9 @@
     with model_cache_context():
         package = CBottleSR.load_default_package()
         dx = CBottleSR.load_model(
-<<<<<<< HEAD
             package, 
             sampler_steps=1,  # Reduced for testing
             hr_latlon=(721, 1440)  # Reduced for testing
-=======
-            package,
-            num_steps=1,  # Reduced for testing
-            hr_latlon=(721, 1440),  # Reduced for testing
->>>>>>> 6cbbbf55
         ).to(device)
 
     x = torch.randn(1, 12, 721, 1440).to(device)
