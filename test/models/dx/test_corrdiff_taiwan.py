# SPDX-FileCopyrightText: Copyright (c) 2024-2025 NVIDIA CORPORATION & AFFILIATES.
# SPDX-FileCopyrightText: All rights reserved.
# SPDX-License-Identifier: Apache-2.0
#
# Licensed under the Apache License, Version 2.0 (the "License");
# you may not use this file except in compliance with the License.
# You may obtain a copy of the License at
#
# http://www.apache.org/licenses/LICENSE-2.0
#
# Unless required by applicable law or agreed to in writing, software
# distributed under the License is distributed on an "AS IS" BASIS,
# WITHOUT WARRANTIES OR CONDITIONS OF ANY KIND, either express or implied.
# See the License for the specific language governing permissions and
# limitations under the License.

from collections import OrderedDict

import numpy as np
import pytest
import torch

from earth2studio.models.dx import CorrDiffTaiwan
from earth2studio.utils import handshake_dim


class PhooCorrDiff(torch.nn.Module):
    img_out_channels = 4
    img_resolution = 448
    sigma_min = 0
    sigma_max = float("inf")

    def __init__(self):
        super().__init__()
        self.register_buffer("device_buffer", torch.empty(0))

    @property
    def device(self) -> torch.device:
        return self.device_buffer.device

    @device.setter
    def device(self, value) -> None:
        # Accept torch.device or string like "cuda:0"/"cpu"
        dev = torch.device(value)
        self.device_buffer = torch.empty(0, device=dev)

    def forward(self, x, img_lr, class_labels=None, force_fp32=False, **model_kwargs):
        return x[:, :4]

    def round_sigma(self, sigma):
        return torch.as_tensor(sigma)


@pytest.mark.parametrize(
    "x",
    [
        torch.randn(1, 12, 36, 40),
        torch.randn(2, 12, 36, 40),
    ],
)
@pytest.mark.parametrize("device", ["cpu", "cuda:0"])
def test_corrdiff(x, device):
    # Just test forward pass of CorrDiff with spoof model
    model = PhooCorrDiff()
    in_center = torch.zeros(12, 1, 1)
    in_scale = torch.ones(12, 1, 1)
    out_center = torch.zeros(4, 1, 1)
    out_scale = torch.ones(4, 1, 1)
    lat = torch.as_tensor(np.linspace(19.5, 27, 450, endpoint=True))
    lon = torch.as_tensor(np.linspace(117, 125, 450, endpoint=False))

    out_lon, out_lat = torch.meshgrid(lon, lat)
    dx = CorrDiffTaiwan(
        model,
        model,
        in_center,
        in_scale,
        out_center,
        out_scale,
        out_lat,
        out_lon,
    ).to(device)
    x = x.to(device)

    coords = OrderedDict(
        {
            "batch": np.ones(x.shape[0]),
            "variable": dx.input_coords()["variable"],
            "lat": dx.input_coords()["lat"],
            "lon": dx.input_coords()["lon"],
        }
    )

    out, out_coords = dx(x, coords)

    assert out.shape == torch.Size([x.shape[0], 1, 4, 448, 448])
    assert all(out_coords["variable"] == dx.output_coords(coords)["variable"])
    handshake_dim(out_coords, "lon", 4)
    handshake_dim(out_coords, "lat", 3)
    handshake_dim(out_coords, "variable", 2)
    handshake_dim(out_coords, "sample", 1)
    handshake_dim(out_coords, "batch", 0)

    dx.number_of_samples = 2
    out, out_coords = dx(x, coords)

    assert out.shape == torch.Size([x.shape[0], 2, 4, 448, 448])
    assert all(out_coords["variable"] == dx.output_coords(coords)["variable"])
    handshake_dim(out_coords, "lon", 4)
    handshake_dim(out_coords, "lat", 3)
    handshake_dim(out_coords, "variable", 2)
    handshake_dim(out_coords, "sample", 1)
    handshake_dim(out_coords, "batch", 0)


@pytest.mark.parametrize(
    "x",
    [
        torch.randn(1, 12, 36, 40),
        torch.randn(2, 12, 36, 40),
    ],
)
@pytest.mark.parametrize("device", ["cpu", "cuda:0"])
def test_corrdiff_exceptions(x, device):

    # Just test forward pass of CorrDiff with spoof model
    model = PhooCorrDiff()
    in_center = torch.zeros(12, 1, 1)
    in_scale = torch.ones(12, 1, 1)
    out_center = torch.zeros(4, 1, 1)
    out_scale = torch.ones(4, 1, 1)
    lat = torch.as_tensor(np.linspace(19.5, 27, 450, endpoint=True))
    lon = torch.as_tensor(np.linspace(117, 125, 450, endpoint=False))

    out_lon, out_lat = torch.meshgrid(lon, lat)
    dx = CorrDiffTaiwan(
        model,
        model,
        in_center,
        in_scale,
        out_center,
        out_scale,
        out_lat,
        out_lon,
    ).to(device)
    x = x.to(device)

    wrong_coords = OrderedDict(
        {
            "batch": np.ones(x.shape[0]),
            "wrong": dx.input_coords()["variable"],
            "lat": dx.input_coords()["lat"],
            "lon": dx.input_coords()["lon"],
        }
    )

    with pytest.raises((KeyError, ValueError)):
        dx(x, wrong_coords)

    wrong_coords = OrderedDict(
        {
            "batch": np.ones(x.shape[0]),
            "variable": dx.input_coords()["variable"],
            "lon": dx.input_coords()["lon"],
            "lat": dx.input_coords()["lat"],
        }
    )

    with pytest.raises(ValueError):
        dx(x, wrong_coords)

    wrong_coords = OrderedDict(
        {
            "batch": np.ones(x.shape[0]),
            "variable": dx.input_coords()["variable"],
            "lat": np.linspace(-90, 90, 720),
            "lon": dx.input_coords()["lon"],
        }
    )
    with pytest.raises(ValueError):
        dx(x, wrong_coords)


<<<<<<< HEAD
@pytest.mark.package
@pytest.mark.parametrize("device", ["cuda:0"])
def test_corrdiff_package(device):
=======
@pytest.mark.ci_cache
@pytest.mark.timeout(60)
@pytest.mark.parametrize("device", ["cuda:0"])
def test_corrdiff_package(device, model_cache_context):
    # Test the cached model package CorrDiffTaiwan
    # Only cuda supported
>>>>>>> 9b5d2ca3
    package = CorrDiffTaiwan.load_default_package()
    dx = CorrDiffTaiwan.load_model(package).to(device)

    x = torch.randn(2, 12, 36, 40).to(device)
    coords = OrderedDict(
        {
            "batch": np.ones(x.shape[0]),
            "variable": dx.input_coords()["variable"],
            "lat": dx.input_coords()["lat"],
            "lon": dx.input_coords()["lon"],
        }
    )

    out, out_coords = dx(x, coords)
    assert out.shape == torch.Size([x.shape[0], 1, 4, 448, 448])

    # Check variables
    assert all(out_coords["variable"] == dx.output_coords(coords)["variable"])
    handshake_dim(out_coords, "lon", 4)
    handshake_dim(out_coords, "lat", 3)
    handshake_dim(out_coords, "variable", 2)
    handshake_dim(out_coords, "sample", 1)
    handshake_dim(out_coords, "batch", 0)

    dx.number_of_samples = 2
    out, out_coords = dx(x, coords)
    assert out.shape == torch.Size([x.shape[0], 2, 4, 448, 448])

    # Check variables
    assert all(out_coords["variable"] == dx.output_coords(coords)["variable"])
    handshake_dim(out_coords, "lon", 4)
    handshake_dim(out_coords, "lat", 3)
    handshake_dim(out_coords, "variable", 2)
    handshake_dim(out_coords, "sample", 1)
    handshake_dim(out_coords, "batch", 0)<|MERGE_RESOLUTION|>--- conflicted
+++ resolved
@@ -181,18 +181,9 @@
         dx(x, wrong_coords)
 
 
-<<<<<<< HEAD
 @pytest.mark.package
 @pytest.mark.parametrize("device", ["cuda:0"])
 def test_corrdiff_package(device):
-=======
-@pytest.mark.ci_cache
-@pytest.mark.timeout(60)
-@pytest.mark.parametrize("device", ["cuda:0"])
-def test_corrdiff_package(device, model_cache_context):
-    # Test the cached model package CorrDiffTaiwan
-    # Only cuda supported
->>>>>>> 9b5d2ca3
     package = CorrDiffTaiwan.load_default_package()
     dx = CorrDiffTaiwan.load_model(package).to(device)
 
