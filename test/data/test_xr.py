# SPDX-FileCopyrightText: Copyright (c) 2024-2025 NVIDIA CORPORATION & AFFILIATES.
# SPDX-FileCopyrightText: All rights reserved.
# SPDX-License-Identifier: Apache-2.0
#
# Licensed under the Apache License, Version 2.0 (the "License");
# you may not use this file except in compliance with the License.
# You may obtain a copy of the License at
#
# http://www.apache.org/licenses/LICENSE-2.0
#
# Unless required by applicable law or agreed to in writing, software
# distributed under the License is distributed on an "AS IS" BASIS,
# WITHOUT WARRANTIES OR CONDITIONS OF ANY KIND, either express or implied.
# See the License for the specific language governing permissions and
# limitations under the License.

import datetime
import os
import pathlib
import shutil

import numpy as np
import pytest
import xarray as xr

from earth2studio.data import (
    DataArrayDirectory,
    DataArrayFile,
    DataArrayPathList,
    DataSetFile,
    InferenceOutputSource,
    Random,
)
from earth2studio.io import XarrayBackend
from earth2studio.models.px import Persistence
from earth2studio.perturbation import Zero
from earth2studio.run import ensemble


@pytest.fixture
def foo_data_array():

    time = [
        datetime.datetime(year=2018, month=1, day=1),
        datetime.datetime(year=2018, month=2, day=1),
        datetime.datetime(year=2018, month=3, day=1),
    ]
    variable = ["u10m", "v10m", "t2m"]

    da = xr.DataArray(
        data=np.random.randn(len(time), len(variable), 8, 16),
        dims=["time", "variable", "lat", "lon"],
        coords={
            "time": time,
            "variable": variable,
        },
    )
    return da


@pytest.fixture
def foo_data_set():

    time = [
        datetime.datetime(year=2018, month=1, day=1),
        datetime.datetime(year=2018, month=2, day=1),
        datetime.datetime(year=2018, month=3, day=1),
    ]
    variable = ["u10m", "v10m", "t2m"]
    ds = xr.Dataset(
        data_vars=dict(
            field1=(
                ["time", "variable", "lat", "lon"],
                np.random.randn(len(time), len(variable), 8, 16),
            ),
            field2=(
                ["time", "variable", "lat", "lon"],
                np.random.randn(len(time), len(variable), 8, 16),
            ),
        ),
        coords={
            "time": time,
            "variable": variable,
        },
    )
    return ds


@pytest.mark.parametrize(
    "time",
    [
        datetime.datetime(year=2018, month=1, day=1),
        datetime.datetime(year=2018, month=2, day=1),
    ],
)
@pytest.mark.parametrize("variable", ["u10m", ["u10m", "v10m"]])
def test_data_array_netcdf(foo_data_array, time, variable):
    foo_data_array.to_netcdf("test.nc")
    # Load data source and request data array
    data_source = DataArrayFile("test.nc")
    data = data_source(time, variable)
    # Delete nc file
    pathlib.Path("test.nc").unlink(missing_ok=True)
    # Check consisten
    assert np.all(
        foo_data_array.sel(time=time, variable=variable).values == data.values
    )


@pytest.mark.parametrize("array", ["field1", "field2"])
@pytest.mark.parametrize(
    "time",
    [
        datetime.datetime(year=2018, month=1, day=1),
        datetime.datetime(year=2018, month=2, day=1),
    ],
)
@pytest.mark.parametrize("variable", ["u10m", ["u10m", "v10m"]])
def test_data_set_netcdf(foo_data_set, array, time, variable):
    foo_data_set.to_netcdf("test.nc")
    # Load data source and request data array
    data_source = DataSetFile("test.nc", array)
    data = data_source(time, variable)
    # Delete nc file
    pathlib.Path("test.nc").unlink(missing_ok=True)
    # Check consisten
    assert np.all(
        foo_data_set[array].sel(time=time, variable=variable).values == data.values
    )


def foo_dat_arr(
    time: list[datetime.datetime] = [
        datetime.datetime(year=2018, month=1, day=1),
        datetime.datetime(year=2018, month=2, day=1),
        datetime.datetime(year=2018, month=3, day=1),
    ]
):
    variable = ["u10m", "v10m", "t2m"]

    da = xr.DataArray(
        data=np.random.randn(len(time), len(variable), 8, 16),
        dims=["time", "variable", "lat", "lon"],
        coords={
            "time": time,
            "variable": variable,
        },
    )
    return da


@pytest.mark.parametrize(
    "time",
    [
        datetime.datetime(year=2018, month=1, day=1),
        datetime.datetime(year=2019, month=1, day=8),
    ],
)
@pytest.mark.parametrize("variable", ["u10m", ["u10m", "v10m"]])
@pytest.mark.parametrize(
    "data_source_type", ["directory", "path_list_glob", "path_list_explicit"]
)
def test_data_array_sources(time, variable, data_source_type):
    # Create test data structure
    base_dir = "test_data_source"
    os.makedirs(base_dir, exist_ok=True)

    test_files = []

    # Create test data for both years
    test_data = {
        year: foo_dat_arr(
            [
                datetime.datetime(year=year, month=1, day=1),
                datetime.datetime(year=year, month=1, day=8),
            ]
        )
        for year in [2018, 2019]
    }

    # Save data to appropriate locations based on source type
    if data_source_type == "directory":
        # Directory structure with year subdirs
        for year, data in test_data.items():
            year_dir = os.path.join(base_dir, str(year))
            os.makedirs(year_dir, exist_ok=True)
            file_path = os.path.join(year_dir, f"{year}_01.nc")
            data.to_netcdf(file_path)
            test_files.append(file_path)
        data_source = DataArrayDirectory(base_dir)
    elif data_source_type in ["path_list_glob", "path_list_explicit"]:
        # Flat structure for path list
        for year, data in test_data.items():
            file_path = os.path.join(base_dir, f"data_{year}.nc")
            data.to_netcdf(file_path)
            test_files.append(file_path)

        if data_source_type == "path_list_glob":
            data_source = DataArrayPathList(os.path.join(base_dir, "*.nc"))
        elif data_source_type == "path_list_explicit":  # path_list_explicit
            data_source = DataArrayPathList(test_files)

    # Request data
    data_loaded = data_source(time, variable)

    # Cleanup
    shutil.rmtree(base_dir)

    target_data = test_data[time.year]
    assert np.all(
        target_data.sel(time=np.datetime64(time), variable=variable).values
        == data_loaded.values
    )


def test_data_array_path_list_exceptions(tmp_path):
    # Test 1: Missing dimensions
    time = [datetime.datetime(year=2018, month=1, day=1)]
    variable = ["u10m"]
    da = xr.DataArray(
        data=np.random.randn(len(time), len(variable)),
        dims=["time", "variable"],
        coords={
            "time": time,
            "variable": variable,
        },
    )
    missing_dims_file = tmp_path / "missing_dims.nc"
    da.to_netcdf(missing_dims_file)
    with pytest.raises(ValueError):
        DataArrayPathList(missing_dims_file)

    # Test 2: Non-existent file pattern
    with pytest.raises(OSError):
        DataArrayPathList("nonexistent_pattern*.nc")


@pytest.mark.parametrize(
    "time",
    (
        np.array([np.datetime64("2018-01-01")]),
        np.array([np.datetime64("2018-01-01"), np.datetime64("2018-01-02")]),
    ),
)
@pytest.mark.parametrize(
    "lead_time",
    (
        np.array([np.timedelta64(0, "h"), np.timedelta64(1, "h")]),
        np.array(
            [np.timedelta64(0, "h"), np.timedelta64(1, "h"), np.timedelta64(2, "h")]
        ),
    ),
)
@pytest.mark.parametrize(
    "filter_dict",
    (
        {
            "time": np.datetime64("2018-01-01T00:00:00"),
            "ensemble": 0,
        },
        {
            "lead_time": np.timedelta64(1, "h"),
            "ensemble": 0,
        },
    ),
)
def test_inference_output_source(
    time: np.ndarray, lead_time: np.ndarray, filter_dict: dict, tmp_path
):
    variable = ["u10m", "v10m", "t2m"]

    def mock_inference_pipeline(
        run_times: np.ndarray,
        nsteps: int,
        var_names: list[str],
        domain_coords: dict,
        num_members: int = 0,
    ) -> tuple[str, xr.Dataset]:
        domain_coords = {"lat": np.linspace(-10, 10, 4), "lon": np.linspace(0, 30, 8)}
        ds = Random(domain_coords=domain_coords)
        px = Persistence(
            variable=var_names, domain_coords=domain_coords, dt=np.timedelta64(1, "h")
        )

        output_file = f"{tmp_path}/output.nc"
        io = XarrayBackend(coords=domain_coords)
        io = ensemble(
            time=run_times,
            nsteps=nsteps,
            nensemble=num_members,
            prognostic=px,
            data=ds,
            io=io,
            perturbation=Zero(),
        )
        io.root.to_netcdf(output_file)

        return output_file

    output_path = mock_inference_pipeline(
        time,
        lead_time.shape[0],
        variable,
        {"lat": np.linspace(-10, 10, 4), "lon": np.linspace(0, 30, 8)},
        num_members=3,
    )

    ds = InferenceOutputSource(
        output_path,
        filter_dict=filter_dict,
        engine="netcdf4",
    )
    # Check consistency
<<<<<<< HEAD
    target_da = xr.open_dataset(output_path, engine="h5netcdf")
    target_da = target_da.to_array("variable").transpose(
        "ensemble", "time", "lead_time", "variable", "lat", "lon"
    )
=======
    target_da = xr.open_dataset(output_path, engine="netcdf4")
    target_da = target_da.to_array("variable")
>>>>>>> d3aae5ba
    if "time" in filter_dict:
        for lead_time in target_da.coords["lead_time"].values:
            time_stamp = filter_dict["time"] + lead_time
            da = ds(time=time_stamp, variable=["u10m", "v10m"])
            dat = target_da.sel(
                ensemble=0,
                time=filter_dict["time"],
                lead_time=lead_time,
                variable=["u10m", "v10m"],
            )
            assert np.allclose(da.values, dat.values)
    else:
        for time in target_da.coords["time"].values:
            time_stamp = filter_dict["lead_time"] + time
            da = ds(time=time_stamp, variable=["u10m", "v10m"])
            dat = target_da.sel(
                ensemble=0,
                time=time,
                lead_time=filter_dict["lead_time"],
                variable=["u10m", "v10m"],
            )
            assert np.allclose(da.values, dat.values)

    dims = list(ds.da.dims)
    assert dims.index("variable") > dims.index("time")<|MERGE_RESOLUTION|>--- conflicted
+++ resolved
@@ -311,15 +311,10 @@
         engine="netcdf4",
     )
     # Check consistency
-<<<<<<< HEAD
-    target_da = xr.open_dataset(output_path, engine="h5netcdf")
+    target_da = xr.open_dataset(output_path, engine="netcdf4")
     target_da = target_da.to_array("variable").transpose(
         "ensemble", "time", "lead_time", "variable", "lat", "lon"
     )
-=======
-    target_da = xr.open_dataset(output_path, engine="netcdf4")
-    target_da = target_da.to_array("variable")
->>>>>>> d3aae5ba
     if "time" in filter_dict:
         for lead_time in target_da.coords["lead_time"].values:
             time_stamp = filter_dict["time"] + lead_time
