--- conflicted
+++ resolved
@@ -19,12 +19,8 @@
 - Added diagnostic for relative humidity from temperature and dew point
 - Added diagnostic for wind speed magnitude
 - Added diagnostic for vapour-pressure deficit
-<<<<<<< HEAD
-- Added ForecastInterpolation model for temporal interpolation of forecasts
-=======
-- Added PrecipitationAFNOV2 model, an improved version of the precipitation AFNO diagnostic model
-  with enhanced accuracy and performance
->>>>>>> 7a1dc19a
+- Added PrecipitationAFNOv2 model for predicting tp06
+- Added InterpModAFNO model for temporal interpolation of forecasts
 
 ### Changed
 
