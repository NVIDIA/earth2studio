<!-- markdownlint-disable MD024 -->
# Changelog

All notable changes to this project will be documented in this file.

The format is based on [Keep a Changelog](https://keepachangelog.com/en/1.0.0/),
and this project adheres to [Semantic Versioning](https://semver.org/spec/v2.0.0.html).

## [0.2.0] - 2024-xx-xx

### Added

<<<<<<< HEAD
- Initial Release of earth2studio
- Added model perturbation example.
- SFNO model `sfno_73ch_small`.

=======
>>>>>>> caf86449
### Changed

### Deprecated

### Removed

### Fixed

### Security

### Dependencies

## [0.1.0] - 2024-04-22

### Added

- Initial Release of earth2studio<|MERGE_RESOLUTION|>--- conflicted
+++ resolved
@@ -10,13 +10,6 @@
 
 ### Added
 
-<<<<<<< HEAD
-- Initial Release of earth2studio
-- Added model perturbation example.
-- SFNO model `sfno_73ch_small`.
-
-=======
->>>>>>> caf86449
 ### Changed
 
 ### Deprecated
