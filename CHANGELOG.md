<!-- markdownlint-disable MD024 -->
# Changelog

All notable changes to this project will be documented in this file.

The format is based on [Keep a Changelog](https://keepachangelog.com/en/1.0.0/),
and this project adheres to [Semantic Versioning](https://semver.org/spec/v2.0.0.html).

## [0.10.0] - 2025-09-xx

### Added

- Added CMIP6 data source
- Added CBottle Tropical Cyclone guidance diagnostic
- Added CBottle Video prognostic model
- Exposed backend arguments of netcdf/zarr to datasource_to_file signature
- Added vertical wind speed support in GFS
- Added ModelOutputDatasetSource to use written model output to start a new model run
- Added FCN3 noise handling routines.

### Changed

- Updated CBottle data source to mixture of experts models, added additional parameters
  to load_model to align with other cBottle models.
- Fixed duplicate geo-potential at surface ids in AIFS, IFS data source and orography
  source, orography is denoted by lower case `z`
- Updated package caching default to None, which will default to true for remote
  packages and false for local packages
- InferenceOutputSource can now accept an Xarray Dataset directly as an argument
- InferenceOutputSource returns data consistently in `("time", "lead_time", "variable")`
  order
<<<<<<< HEAD
- Changed the HRRR_X and HRRR_Y coordinates of the HRRR data source to match the native
  LCC coordinates
=======
- Added support for ERA5 model levels and additional variables in ARCO data source
>>>>>>> 39e826dc

### Deprecated

- Added depricated warning for IMERG data source. This will be removed in the next
  release.

### Removed

### Fixed

- Fixed typo: InferenceOuputSource renamed to InferenceOutputSource
- StormCast ensures that conditioning variables are in the correct order
- NetCDFBackend unit change to ensure timedeltas are correctly decoded by xarray

### Security

### Dependencies

- Dropped support for Python 3.10
- Bumped CBottle (and Earth2Grid) versions
- Capped JAX version, due to numpy 2.0 requirement conflicting with NV PyTorch containers
- Temp limit globus-sdk for intake-esgf

## [0.9.0] - 2025-08-19

### Added

- Async Zarr IO backend with non-blocking write calls
- Different compression codec support in the ZarrBackend with `zarr_codecs` parameter
- IO performance example
- Unified CorrDiff Wrapper
- Added UV script dependencies to all examples
- New metrics: Brier score, fractions skill score, log spectral distance, mean absolute
  error
- Option to compute error of ensemble mean in rmse and mae
- Added FourCastNet 3 model

### Changed

- Zarr IO Backend now uncompressed by default
- Allow HCBV perturbation to handle constant outputs (like land sea mask, or
  geopotential at surface)
- test/models/dx/test_corrdiff.py is now test/models/dx/test_corrdiff_taiwan.py
- Updated APIs for optional dependency managment utils with improved error messages
- Allow Zarr backends to user datetime and timedelta arrays for Zarr 3.0

### Fixed

- Incorrect datetime utc timezone calculation in SFNO wrapper was fixed.
- DLWP output coords lead_time array to have proper shape
- Fixed data sources using GCFS throwing error at end of script from aiohttp session
  clean up
- Fixed HRRR_FX valid lead time check for date times not on 6 hour interval
- Removed time limits for WB2 climatology data source

### Dependencies

- Adding rich to core dependencies
- Changed torch-harmonics to 0.8.0
- Changed makani to 0.2.1

## [0.8.1] - 2025-07-07

### Changed

- Updated default StormCast package version to 1.0.2

### Fixed

- NGC filesystem from API change in version >=3.158.1 of ngcsdk

### Dependencies

- Removed ngcsdk dependency requirement for public NGC packages

## [0.8.0] - 2025-06-13

### Added

- Added GraphCast operational model (0.25 degree resolution)
- Added Graphcast 1 degree model
- Added SolarRadiationAFNO diagnostic model for predicting surface solar radiation
- Added DataArrayPathList for reading local data using glob patterns or explicit file lists
- Added Climate in a Bottle (cBottle) data source
- Added Climate in a Bottle (cBottle) Infilling diagnostic model
- Added Climate in a Bottle (cBottle) Super Resolution diagnostic model
- Added S2S recipe

### Changed

- In recipes, renamed `requirements.txt` -> `recipe-requirements.txt`

### Fixed

- Fixed NCAR data source lat / lon labels and cache reads
- Fixed FuXi tp06 field input to be mm
- Fixed fsspec async filesystem initialization in data sources
- Fixed bug in GFS_FX forecast source which had lead time fixed at 0

### Dependencies

- Moved NGC SDK to optional dependencies due to it causing slow version resolutions
- Removing upper Python restriction on Rapids install for TC trackers

## [0.7.0] - 2025-05-21

### Added

- Added AIFS model wrapper with state caching functionality for improved performance
- Added two cyclone trackers and related utilities
- Added HENS checkpoint example
- Added Earth2Studio recipes folder, documentation and template
- Added DLESyM and DLESyMLatLon atmosphere and ocean prognostic models
- HENS recipe

### Changed

- Hemispheric centred bred vector perturbation now supports single/odd batch sizes
- Refactored NCAR ERA5 source to have async structure
- Refactored GFS and GFS_FX to have async structure
- Refactored GEFS and GEFS_FX to have async structure
- Refactored HRRR and HRRR_FX to have async structure
- Refactored WB2ERA5 and WB2Climatology for async Zarr 3.0
- Expanded the data source protocol to also include async fetch functions for async
  data sources
- Updated StormCast coords to be HRRR index, output coords still provide lat lon
- Interpolation AFNO model load_model now accepts prognostic model

### Removed

- Removed curvilinear from Random data source

### Fixed

- Fixed the asyncio zarr access in the ARCO data source
- Partially fixed multiple tqdm print outs when using the built in workflows
- Generalized CorrelatedSphericalGaussian to support input tensors of higher dims

### Security

- Remove pickle load from Aurora model with direct numpy array loads

### Dependencies

- Default torch version cuda 12.8

## [0.6.0] - 2025-04-15

### Added

- Hemispheric centred bred vector perturbation from HENS
- Add Aurora model to prognostic models
- Added check_extra_imports util for informative errors when optional dependencies are
  not installed
- Added wind gust AFNO diagnostic model
- Added diagnostic for relative humidity from temperature and specific humidity
- Added diagnostic for relative humidity from temperature and dew point
- Added diagnostic for wind speed magnitude
- Added diagnostic for vapour-pressure deficit
- Added PrecipitationAFNOv2 model for predicting tp06
- Added InterpModAFNO model for temporal interpolation of forecasts
- Python 3.13 support

### Fixed

- Bug in Weather Bench 2 climatology data source with Zarr 3.0

### Dependencies

- Migrated repo / package to uv package manager
- Removed physics-nemo, torch harmonics from base packages to enable CPU install
- Added optional dependency groups for all models
- Added optional dependency groups for other submodules
- Added documentation for build, install and package management for developers
- Migrated build system to hatch
- Moved dev and doc optional dependencies to uv dependency groups

## [0.5.0] - 2025-03-26

### Added

- Add StormCast model to prognostic models
- Interpolation between arbitrary lat-lon grids
- Added hybrid level support to HRRR data source
- Added NCAR ERA5 data source
- Added multidim IO support
- Added forecast data source support to `fetch_data`
- Added stormcast deterministic and ensemble examples
- Added Random_FX as a random forecast data source
- Added interpolation support to run functions
- Added fair CRPS metric
- Added basic coordinate roll support in map_coords

### Changed

- Switched HRRR data source back to AWS grib
- Make source an argument for IFS, default of aws
- Changed CorrDiff output coordinates to actual lat/lon instead of ilat/ilon
- Changed the NetCDF4Backend to use proleptic gregorian calendar for time
- Changed the units assigned from the NetCDF4Backend to hours instead of h

### Fixed

- Fixed bug in prep_data_array that implicitly assumed order of coordinates
- Fixed bug in rank_histogram that assumed broadcastable ensemble dimension
- Fixed spread/skill ratio to actually return spread/skill instead of skill/spread
- Fixed NGC download APIs and public API fetching for model files
- Fixed bug when using HRRR datasource in Jupyter notebooks
- Fixed ARCO for Zarr 3.0 and made proper async running with notebook support
- Fixed WB2 data source for Zarr 3.0 support
- Fixed Zarr IO for Zarr 3.0, for Zarr 3.0 datetime and timedeltas stored as int64
- Fixed CorrDiff and Stormcast for Zarr 3.0 support
- Fixed examples for Zarr 3.0 support updates

### Dependencies

- Updates to multiple dependencies for Python 3.12 support
- Added StormCast to optional dependencies
- Update to physicsnemo version 1.0.0
- Added nest asyncio to data dependencies for async data sources

## [0.4.0] - 2024-12-12

### Added

- Added NCEP data store to GFS data source for real-time forecast apps

### Changed

- Set zarr chunks for lead time to size 1 in examples.
- Updated HRRR tp to be hourly accumulated (Grib index 090)
- Added tp to GFS_FX datasource (not supported by GFS)
- Moved HRRR data source to Zarr datastore on S3

### Removed

- Removed `available` function from CDS datasource

### Dependencies

- Moving several ECMWF dependencies to optional
- Adding minimum version for numpy
- Bump minimum CDS API version for new API
- Moving unique data packages to optional deps
- Removed Herbie as dependency

## [0.3.0] - 2024-09-24

### Added

- Forecast datasource API
- GFS forecast datasource
- GEFS (0.5deg and 0.25deg) forecast datasource
- HRRR forecast datasource
- Support for private NGC model packages

### Changed

- Refactored ARCO datasource to use asyncio
- Updated NetCDF4 and Zarr IO to take kwargs for root storage objects allowing better
  control over storage behavior. Breaking changes to NetCDF4 init API.
- Changed the `da` property to DataSetFile and DataArrayFile to no longer be a property
  and moved xr_args to object instantiator.
- Improved map_coords to handle slices and indentical coords more efficiently; removed
  unused ignore_batch argument.

### Removed

- Removed tp06 from ARCO, use WB2 instead

### Fixed

- Fixed caching of data sources to be controlled with `EARTH2STUDIO_CACHE` env var

### Dependencies

- Restrict torch_harmonics version to >=0.5.0, <0.7.1
- Removed specific ONNX version requirement, newer ORT-gpu versions appear to operate
  fine with CUDA 12

## [0.2.0] - 2024-07-23

### Added

- Built in diagnostic workflow
- Basic diagnostic example
- Batch dimension userguide
- Parallel inference example
- Perturbation method section in userguide
- WeatherBench Climatology and ERA5 data source
- Added `datasource_to_file` utility function
- Add lagged ensemble perturbation method
- Add ACC and CRPS metrics
- Added the ability to reload zarr and netcdf backends
- Added the ability to read from an IOBackend
- Add spread/skill ratio
- Added FuXi weather model
- Added rank histogram
- Added reduction_dimensions as required property in statistics
  and metrics API.
- Added Lexicon and Automodel userguide
- Added an 'output_coords' method to Statistics and Metrics.
- Added IMERG data source

### Changed

- Changed utility function `extract_coords` to `split_coords`
- Batched coordinate arrays now use `np.empty(0)` instead of `np.empty(1)`
- Improving user guide layout and developer documentation
- Updated perturbation methods API `PerturbationMethod` -> `Perturbation`.
  These now generate noise and apply it to the input tensor.
- Removed original `Perturbation` class
- Updated SFNO coordinates to include optional batch dimension.
- NetCDF reads are now mode='r+' instead of 'w'.
- Change 'input_coords' and 'output_coords' for models from a property to methods.
  'output_coords' accepts an input coordinates to determine the corresponding outputs.
- Updated Package to use WholeFileCacheFileSystem. Extend package API to open and
  resolve. Deprication warning added to get.

### Fixed

- Enable version switch in documentation site
- Longitude coordinates of precip and climatenet diagnostic models
- Fixed pressure levels of IFS datasource to include all available

### Dependencies

- Bump Modulus required version to 0.6.0
- PyUpgrade pre-commit hook for Python 3.10
- Removed boto3
- Added ruamel.yaml, torch-harmonics, tensorly and tensorly-torch
  as option deps for SFNO

## [0.1.0] - 2024-04-22

### Added

- Initial Release of earth2studio<|MERGE_RESOLUTION|>--- conflicted
+++ resolved
@@ -29,12 +29,9 @@
 - InferenceOutputSource can now accept an Xarray Dataset directly as an argument
 - InferenceOutputSource returns data consistently in `("time", "lead_time", "variable")`
   order
-<<<<<<< HEAD
+- Added support for ERA5 model levels and additional variables in ARCO data source
 - Changed the HRRR_X and HRRR_Y coordinates of the HRRR data source to match the native
   LCC coordinates
-=======
-- Added support for ERA5 model levels and additional variables in ARCO data source
->>>>>>> 39e826dc
 
 ### Deprecated
 
