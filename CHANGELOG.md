<!-- markdownlint-disable MD024 -->
# Changelog

All notable changes to this project will be documented in this file.

The format is based on [Keep a Changelog](https://keepachangelog.com/en/1.0.0/),
and this project adheres to [Semantic Versioning](https://semver.org/spec/v2.0.0.html).

## [0.8.0a0] - 2025-06-XX

### Added

- Added GraphCast operational model (0.25 degree resolution)
- Added Graphcast 1 degree model
- Added SolarRadiationAFNO diagnostic model for predicting surface solar radiation
- Added DataArrayPathList for reading local data using glob patterns or explicit file lists
- Added Climate in a Bottle (cBottle) data source
<<<<<<< HEAD
- Added Climate in a Bottle Super Resolution diagnostic model
=======
- Added S2S recipe
>>>>>>> e523a9ff

### Changed

### Deprecated

### Removed

### Fixed

- Fixed NCAR data source lat / lon labels and cache reads

### Security

### Dependencies

## [0.7.0] - 2025-05-21

### Added

- Added AIFS model wrapper with state caching functionality for improved performance
- Added two cyclone trackers and related utilities
- Added HENS checkpoint example
- Added Earth2Studio recipes folder, documentation and template
- Added DLESyM and DLESyMLatLon atmosphere and ocean prognostic models
- HENS recipe

### Changed

- Hemispheric centred bred vector perturbation now supports single/odd batch sizes
- Refactored NCAR ERA5 source to have async structure
- Refactored GFS and GFS_FX to have async structure
- Refactored GEFS and GEFS_FX to have async structure
- Refactored HRRR and HRRR_FX to have async structure
- Refactored WB2ERA5 and WB2Climatology for async Zarr 3.0
- Expanded the data source protocol to also include async fetch functions for async
  data sources
- Updated StormCast coords to be HRRR index, output coords still provide lat lon
- Interpolation AFNO model load_model now accepts prognostic model

### Removed

- Removed curvilinear from Random data source

### Fixed

- Fixed the asyncio zarr access in the ARCO data source
- Partially fixed multiple tqdm print outs when using the built in workflows
- Generalized CorrelatedSphericalGaussian to support input tensors of higher dims

### Security

- Remove pickle load from Aurora model with direct numpy array loads

### Dependencies

- Default torch version cuda 12.8

## [0.6.0] - 2025-04-15

### Added

- Hemispheric centred bred vector perturbation from HENS
- Add Aurora model to prognostic models
- Added check_extra_imports util for informative errors when optional dependencies are
  not installed
- Added wind gust AFNO diagnostic model
- Added diagnostic for relative humidity from temperature and specific humidity
- Added diagnostic for relative humidity from temperature and dew point
- Added diagnostic for wind speed magnitude
- Added diagnostic for vapour-pressure deficit
- Added PrecipitationAFNOv2 model for predicting tp06
- Added InterpModAFNO model for temporal interpolation of forecasts
- Python 3.13 support

### Fixed

- Bug in Weather Bench 2 climatology data source with Zarr 3.0

### Dependencies

- Migrated repo / package to uv package manager
- Removed physics-nemo, torch harmonics from base packages to enable CPU install
- Added optional dependency groups for all models
- Added optional dependency groups for other submodules
- Added documentation for build, install and package management for developers
- Migrated build system to hatch
- Moved dev and doc optional dependencies to uv dependency groups

## [0.5.0] - 2025-03-26

### Added

- Add StormCast model to prognostic models
- Interpolation between arbitrary lat-lon grids
- Added hybrid level support to HRRR data source
- Added NCAR ERA5 data source
- Added multidim IO support
- Added forecast data source support to `fetch_data`
- Added stormcast deterministic and ensemble examples
- Added Random_FX as a random forecast data source
- Added interpolation support to run functions
- Added fair CRPS metric
- Added basic coordinate roll support in map_coords

### Changed

- Switched HRRR data source back to AWS grib
- Make source an argument for IFS, default of aws
- Changed CorrDiff output coordinates to actual lat/lon instead of ilat/ilon
- Changed the NetCDF4Backend to use proleptic gregorian calendar for time
- Changed the units assigned from the NetCDF4Backend to hours instead of h

### Fixed

- Fixed bug in prep_data_array that implicitly assumed order of coordinates
- Fixed bug in rank_histogram that assumed broadcastable ensemble dimension
- Fixed spread/skill ratio to actually return spread/skill instead of skill/spread
- Fixed NGC download APIs and public API fetching for model files
- Fixed bug when using HRRR datasource in Jupyter notebooks
- Fixed ARCO for Zarr 3.0 and made proper async running with notebook support
- Fixed WB2 data source for Zarr 3.0 support
- Fixed Zarr IO for Zarr 3.0, for Zarr 3.0 datetime and timedeltas stored as int64
- Fixed CorrDiff and Stormcast for Zarr 3.0 support
- Fixed examples for Zarr 3.0 support updates

### Dependencies

- Updates to multiple dependencies for Python 3.12 support
- Added StormCast to optional dependencies
- Update to physicsnemo version 1.0.0
- Added nest asyncio to data dependencies for async data sources

## [0.4.0] - 2024-12-12

### Added

- Added NCEP data store to GFS data source for real-time forecast apps

### Changed

- Set zarr chunks for lead time to size 1 in examples.
- Updated HRRR tp to be hourly accumulated (Grib index 090)
- Added tp to GFS_FX datasource (not supported by GFS)
- Moved HRRR data source to Zarr datastore on S3

### Removed

- Removed `available` function from CDS datasource

### Dependencies

- Moving several ECMWF dependencies to optional
- Adding minimum version for numpy
- Bump minimum CDS API version for new API
- Moving unique data packages to optional deps
- Removed Herbie as dependency

## [0.3.0] - 2024-09-24

### Added

- Forecast datasource API
- GFS forecast datasource
- GEFS (0.5deg and 0.25deg) forecast datasource
- HRRR forecast datasource
- Support for private NGC model packages

### Changed

- Refactored ARCO datasource to use asyncio
- Updated NetCDF4 and Zarr IO to take kwargs for root storage objects allowing better
  control over storage behavior. Breaking changes to NetCDF4 init API.
- Changed the `da` property to DataSetFile and DataArrayFile to no longer be a property
  and moved xr_args to object instantiator.
- Improved map_coords to handle slices and indentical coords more efficiently; removed
  unused ignore_batch argument.

### Removed

- Removed tp06 from ARCO, use WB2 instead

### Fixed

- Fixed caching of data sources to be controlled with `EARTH2STUDIO_CACHE` env var

### Dependencies

- Restrict torch_harmonics version to >=0.5.0, <0.7.1
- Removed specific ONNX version requirement, newer ORT-gpu versions appear to operate
  fine with CUDA 12

## [0.2.0] - 2024-07-23

### Added

- Built in diagnostic workflow
- Basic diagnostic example
- Batch dimension userguide
- Parallel inference example
- Perturbation method section in userguide
- WeatherBench Climatology and ERA5 data source
- Added `datasource_to_file` utility function
- Add lagged ensemble perturbation method
- Add ACC and CRPS metrics
- Added the ability to reload zarr and netcdf backends
- Added the ability to read from an IOBackend
- Add spread/skill ratio
- Added FuXi weather model
- Added rank histogram
- Added reduction_dimensions as required property in statistics
  and metrics API.
- Added Lexicon and Automodel userguide
- Added an 'output_coords' method to Statistics and Metrics.
- Added IMERG data source

### Changed

- Changed utility function `extract_coords` to `split_coords`
- Batched coordinate arrays now use `np.empty(0)` instead of `np.empty(1)`
- Improving user guide layout and developer documentation
- Updated perturbation methods API `PerturbationMethod` -> `Perturbation`.
  These now generate noise and apply it to the input tensor.
- Removed original `Perturbation` class
- Updated SFNO coordinates to include optional batch dimension.
- NetCDF reads are now mode='r+' instead of 'w'.
- Change 'input_coords' and 'output_coords' for models from a property to methods.
  'output_coords' accepts an input coordinates to determine the corresponding outputs.
- Updated Package to use WholeFileCacheFileSystem. Extend package API to open and
  resolve. Deprication warning added to get.

### Fixed

- Enable version switch in documentation site
- Longitude coordinates of precip and climatenet diagnostic models
- Fixed pressure levels of IFS datasource to include all available

### Dependencies

- Bump Modulus required version to 0.6.0
- PyUpgrade pre-commit hook for Python 3.10
- Removed boto3
- Added ruamel.yaml, torch-harmonics, tensorly and tensorly-torch
  as option deps for SFNO

## [0.1.0] - 2024-04-22

### Added

- Initial Release of earth2studio<|MERGE_RESOLUTION|>--- conflicted
+++ resolved
@@ -15,11 +15,8 @@
 - Added SolarRadiationAFNO diagnostic model for predicting surface solar radiation
 - Added DataArrayPathList for reading local data using glob patterns or explicit file lists
 - Added Climate in a Bottle (cBottle) data source
-<<<<<<< HEAD
 - Added Climate in a Bottle Super Resolution diagnostic model
-=======
 - Added S2S recipe
->>>>>>> e523a9ff
 
 ### Changed
 
