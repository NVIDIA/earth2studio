--- conflicted
+++ resolved
@@ -10,22 +10,12 @@
 
 ### Added
 
-<<<<<<< HEAD
 - Unified CorrDiff Wrapper
 
 ### Changed
 
 - Updated default StormCast package version to 1.0.2
 - test/models/dx/test_corrdiff.py is now test/models/dx/test_corrdiff_taiwan.py
-=======
-- Async Zarr IO backend with non-blocking write calls
-- Different compression codec support in the ZarrBackend with `zarr_codecs` parameter
-- IO performance example
-
-### Changed
-
-- Zarr IO Backend now uncompressed by default
->>>>>>> 20de4a79
 
 ### Deprecated
 
