--- conflicted
+++ resolved
@@ -17,12 +17,9 @@
 - Added UV script dependencies to all examples
 - Added CMIP6 data source
 - New metrics: Brier score, fractions skill score, log spectral distance, mean absolute error.
-- Option to compute error of ensemble mean in rmse and mae.
-<<<<<<< HEAD
+- Option to compute error of ensemble mean in rmse and mae
+- Added FourCastNet 3 model
 - Added CBottle Tropical Cyclone guidance diagnostic
-=======
-- Added FourCastNet 3 model.
->>>>>>> a08ecb9c
 
 ### Changed
 
@@ -52,12 +49,9 @@
 ### Dependencies
 
 - Adding rich to core dependencies
-<<<<<<< HEAD
 - Bumped CBottle (and Earth2Grid) versions
-=======
 - Changed torch-harmonics to 0.8.0
 - Changed makani to 0.2.1
->>>>>>> a08ecb9c
 
 ## [0.8.1] - 2025-07-07
 
