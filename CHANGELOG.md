<!-- markdownlint-disable MD024 -->
# Changelog

All notable changes to this project will be documented in this file.

The format is based on [Keep a Changelog](https://keepachangelog.com/en/1.0.0/),
and this project adheres to [Semantic Versioning](https://semver.org/spec/v2.0.0.html).

## [0.10.0] - 2025-09-xx

### Added

- Added CMIP6 data source
- Added CBottle Tropical Cyclone guidance diagnostic
- Added CBottle Video prognostic model
- Exposed backend arguments of netcdf/zarr to datasource_to_file signature
- Added vertical wind speed support in GFS
- Added ModelOutputDatasetSource to use written model output to start a new model run
- Added FCN3 noise handling routines.

### Changed

- Updated CBottle data source to mixture of experts models, added additional parameters
  to load_model to align with other cBottle models.
- Fixed duplicate geo-potential at surface ids in AIFS, IFS data source and orography
  source, orography is denoted by lower case `z`
- Updated package caching default to None, which will default to true for remote
  packages and false for local packages
<<<<<<< HEAD
- Changed the HRRR_X and HRRR_Y coordinates of the HRRR data source to match the native
  LCC coordinates.
=======
- InferenceOutputSource can now accept an Xarray Dataset directly as an argument
- InferenceOutputSource returns data consistently in `("time", "lead_time", "variable")`
  order
>>>>>>> f7fb9009

### Deprecated

- Added depricated warning for IMERG data source. This will be removed in the next
  release.

### Removed

### Fixed

- Fixed typo: InferenceOuputSource renamed to InferenceOutputSource
- StormCast ensures that conditioning variables are in the correct order
- NetCDFBackend unit change to ensure timedeltas are correctly decoded by xarray

### Security

### Dependencies

- Dropped support for Python 3.10
- Bumped CBottle (and Earth2Grid) versions
- Capped JAX version, due to numpy 2.0 requirement conflicting with NV PyTorch containers
- Temp limit globus-sdk for intake-esgf

## [0.9.0] - 2025-08-19

### Added

- Async Zarr IO backend with non-blocking write calls
- Different compression codec support in the ZarrBackend with `zarr_codecs` parameter
- IO performance example
- Unified CorrDiff Wrapper
- Added UV script dependencies to all examples
- New metrics: Brier score, fractions skill score, log spectral distance, mean absolute
  error
- Option to compute error of ensemble mean in rmse and mae
- Added FourCastNet 3 model

### Changed

- Zarr IO Backend now uncompressed by default
- Allow HCBV perturbation to handle constant outputs (like land sea mask, or
  geopotential at surface)
- test/models/dx/test_corrdiff.py is now test/models/dx/test_corrdiff_taiwan.py
- Updated APIs for optional dependency managment utils with improved error messages
- Allow Zarr backends to user datetime and timedelta arrays for Zarr 3.0

### Fixed

- Incorrect datetime utc timezone calculation in SFNO wrapper was fixed.
- DLWP output coords lead_time array to have proper shape
- Fixed data sources using GCFS throwing error at end of script from aiohttp session
  clean up
- Fixed HRRR_FX valid lead time check for date times not on 6 hour interval
- Removed time limits for WB2 climatology data source

### Dependencies

- Adding rich to core dependencies
- Changed torch-harmonics to 0.8.0
- Changed makani to 0.2.1

## [0.8.1] - 2025-07-07

### Changed

- Updated default StormCast package version to 1.0.2

### Fixed

- NGC filesystem from API change in version >=3.158.1 of ngcsdk

### Dependencies

- Removed ngcsdk dependency requirement for public NGC packages

## [0.8.0] - 2025-06-13

### Added

- Added GraphCast operational model (0.25 degree resolution)
- Added Graphcast 1 degree model
- Added SolarRadiationAFNO diagnostic model for predicting surface solar radiation
- Added DataArrayPathList for reading local data using glob patterns or explicit file lists
- Added Climate in a Bottle (cBottle) data source
- Added Climate in a Bottle (cBottle) Infilling diagnostic model
- Added Climate in a Bottle (cBottle) Super Resolution diagnostic model
- Added S2S recipe

### Changed

- In recipes, renamed `requirements.txt` -> `recipe-requirements.txt`

### Fixed

- Fixed NCAR data source lat / lon labels and cache reads
- Fixed FuXi tp06 field input to be mm
- Fixed fsspec async filesystem initialization in data sources
- Fixed bug in GFS_FX forecast source which had lead time fixed at 0

### Dependencies

- Moved NGC SDK to optional dependencies due to it causing slow version resolutions
- Removing upper Python restriction on Rapids install for TC trackers

## [0.7.0] - 2025-05-21

### Added

- Added AIFS model wrapper with state caching functionality for improved performance
- Added two cyclone trackers and related utilities
- Added HENS checkpoint example
- Added Earth2Studio recipes folder, documentation and template
- Added DLESyM and DLESyMLatLon atmosphere and ocean prognostic models
- HENS recipe

### Changed

- Hemispheric centred bred vector perturbation now supports single/odd batch sizes
- Refactored NCAR ERA5 source to have async structure
- Refactored GFS and GFS_FX to have async structure
- Refactored GEFS and GEFS_FX to have async structure
- Refactored HRRR and HRRR_FX to have async structure
- Refactored WB2ERA5 and WB2Climatology for async Zarr 3.0
- Expanded the data source protocol to also include async fetch functions for async
  data sources
- Updated StormCast coords to be HRRR index, output coords still provide lat lon
- Interpolation AFNO model load_model now accepts prognostic model

### Removed

- Removed curvilinear from Random data source

### Fixed

- Fixed the asyncio zarr access in the ARCO data source
- Partially fixed multiple tqdm print outs when using the built in workflows
- Generalized CorrelatedSphericalGaussian to support input tensors of higher dims

### Security

- Remove pickle load from Aurora model with direct numpy array loads

### Dependencies

- Default torch version cuda 12.8

## [0.6.0] - 2025-04-15

### Added

- Hemispheric centred bred vector perturbation from HENS
- Add Aurora model to prognostic models
- Added check_extra_imports util for informative errors when optional dependencies are
  not installed
- Added wind gust AFNO diagnostic model
- Added diagnostic for relative humidity from temperature and specific humidity
- Added diagnostic for relative humidity from temperature and dew point
- Added diagnostic for wind speed magnitude
- Added diagnostic for vapour-pressure deficit
- Added PrecipitationAFNOv2 model for predicting tp06
- Added InterpModAFNO model for temporal interpolation of forecasts
- Python 3.13 support

### Fixed

- Bug in Weather Bench 2 climatology data source with Zarr 3.0

### Dependencies

- Migrated repo / package to uv package manager
- Removed physics-nemo, torch harmonics from base packages to enable CPU install
- Added optional dependency groups for all models
- Added optional dependency groups for other submodules
- Added documentation for build, install and package management for developers
- Migrated build system to hatch
- Moved dev and doc optional dependencies to uv dependency groups

## [0.5.0] - 2025-03-26

### Added

- Add StormCast model to prognostic models
- Interpolation between arbitrary lat-lon grids
- Added hybrid level support to HRRR data source
- Added NCAR ERA5 data source
- Added multidim IO support
- Added forecast data source support to `fetch_data`
- Added stormcast deterministic and ensemble examples
- Added Random_FX as a random forecast data source
- Added interpolation support to run functions
- Added fair CRPS metric
- Added basic coordinate roll support in map_coords

### Changed

- Switched HRRR data source back to AWS grib
- Make source an argument for IFS, default of aws
- Changed CorrDiff output coordinates to actual lat/lon instead of ilat/ilon
- Changed the NetCDF4Backend to use proleptic gregorian calendar for time
- Changed the units assigned from the NetCDF4Backend to hours instead of h

### Fixed

- Fixed bug in prep_data_array that implicitly assumed order of coordinates
- Fixed bug in rank_histogram that assumed broadcastable ensemble dimension
- Fixed spread/skill ratio to actually return spread/skill instead of skill/spread
- Fixed NGC download APIs and public API fetching for model files
- Fixed bug when using HRRR datasource in Jupyter notebooks
- Fixed ARCO for Zarr 3.0 and made proper async running with notebook support
- Fixed WB2 data source for Zarr 3.0 support
- Fixed Zarr IO for Zarr 3.0, for Zarr 3.0 datetime and timedeltas stored as int64
- Fixed CorrDiff and Stormcast for Zarr 3.0 support
- Fixed examples for Zarr 3.0 support updates

### Dependencies

- Updates to multiple dependencies for Python 3.12 support
- Added StormCast to optional dependencies
- Update to physicsnemo version 1.0.0
- Added nest asyncio to data dependencies for async data sources

## [0.4.0] - 2024-12-12

### Added

- Added NCEP data store to GFS data source for real-time forecast apps

### Changed

- Set zarr chunks for lead time to size 1 in examples.
- Updated HRRR tp to be hourly accumulated (Grib index 090)
- Added tp to GFS_FX datasource (not supported by GFS)
- Moved HRRR data source to Zarr datastore on S3

### Removed

- Removed `available` function from CDS datasource

### Dependencies

- Moving several ECMWF dependencies to optional
- Adding minimum version for numpy
- Bump minimum CDS API version for new API
- Moving unique data packages to optional deps
- Removed Herbie as dependency

## [0.3.0] - 2024-09-24

### Added

- Forecast datasource API
- GFS forecast datasource
- GEFS (0.5deg and 0.25deg) forecast datasource
- HRRR forecast datasource
- Support for private NGC model packages

### Changed

- Refactored ARCO datasource to use asyncio
- Updated NetCDF4 and Zarr IO to take kwargs for root storage objects allowing better
  control over storage behavior. Breaking changes to NetCDF4 init API.
- Changed the `da` property to DataSetFile and DataArrayFile to no longer be a property
  and moved xr_args to object instantiator.
- Improved map_coords to handle slices and indentical coords more efficiently; removed
  unused ignore_batch argument.

### Removed

- Removed tp06 from ARCO, use WB2 instead

### Fixed

- Fixed caching of data sources to be controlled with `EARTH2STUDIO_CACHE` env var

### Dependencies

- Restrict torch_harmonics version to >=0.5.0, <0.7.1
- Removed specific ONNX version requirement, newer ORT-gpu versions appear to operate
  fine with CUDA 12

## [0.2.0] - 2024-07-23

### Added

- Built in diagnostic workflow
- Basic diagnostic example
- Batch dimension userguide
- Parallel inference example
- Perturbation method section in userguide
- WeatherBench Climatology and ERA5 data source
- Added `datasource_to_file` utility function
- Add lagged ensemble perturbation method
- Add ACC and CRPS metrics
- Added the ability to reload zarr and netcdf backends
- Added the ability to read from an IOBackend
- Add spread/skill ratio
- Added FuXi weather model
- Added rank histogram
- Added reduction_dimensions as required property in statistics
  and metrics API.
- Added Lexicon and Automodel userguide
- Added an 'output_coords' method to Statistics and Metrics.
- Added IMERG data source

### Changed

- Changed utility function `extract_coords` to `split_coords`
- Batched coordinate arrays now use `np.empty(0)` instead of `np.empty(1)`
- Improving user guide layout and developer documentation
- Updated perturbation methods API `PerturbationMethod` -> `Perturbation`.
  These now generate noise and apply it to the input tensor.
- Removed original `Perturbation` class
- Updated SFNO coordinates to include optional batch dimension.
- NetCDF reads are now mode='r+' instead of 'w'.
- Change 'input_coords' and 'output_coords' for models from a property to methods.
  'output_coords' accepts an input coordinates to determine the corresponding outputs.
- Updated Package to use WholeFileCacheFileSystem. Extend package API to open and
  resolve. Deprication warning added to get.

### Fixed

- Enable version switch in documentation site
- Longitude coordinates of precip and climatenet diagnostic models
- Fixed pressure levels of IFS datasource to include all available

### Dependencies

- Bump Modulus required version to 0.6.0
- PyUpgrade pre-commit hook for Python 3.10
- Removed boto3
- Added ruamel.yaml, torch-harmonics, tensorly and tensorly-torch
  as option deps for SFNO

## [0.1.0] - 2024-04-22

### Added

- Initial Release of earth2studio<|MERGE_RESOLUTION|>--- conflicted
+++ resolved
@@ -26,14 +26,11 @@
   source, orography is denoted by lower case `z`
 - Updated package caching default to None, which will default to true for remote
   packages and false for local packages
-<<<<<<< HEAD
-- Changed the HRRR_X and HRRR_Y coordinates of the HRRR data source to match the native
-  LCC coordinates.
-=======
 - InferenceOutputSource can now accept an Xarray Dataset directly as an argument
 - InferenceOutputSource returns data consistently in `("time", "lead_time", "variable")`
   order
->>>>>>> f7fb9009
+- Changed the HRRR_X and HRRR_Y coordinates of the HRRR data source to match the native
+  LCC coordinates
 
 ### Deprecated
 
