--- conflicted
+++ resolved
@@ -12,12 +12,9 @@
 
 - Added CMIP6 data source
 - Added CBottle Tropical Cyclone guidance diagnostic
-<<<<<<< HEAD
-- Added ModelOutputDatasetSource to to use written model output to start a new model run
-=======
+- Added ModelOutputDatasetSource to use written model output to start a new model run
 - Exposed backend arguments of netcdf/zarr to datasource_to_file signature
 - Added vertical wind speed support in GFS
->>>>>>> 65845526
 
 ### Changed
 
