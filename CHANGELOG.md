--- conflicted
+++ resolved
@@ -16,11 +16,8 @@
 - Added MRMS data source
 - Added IFS and IFS-ENS initial state datasources
 - Local datasource example
-<<<<<<< HEAD
+- Added ``TimeWindow`` datasource wrapper for fetching data at multiple time offsets
 - Added NOAA's Integrated Surface Database (ISD) data frame source
-=======
-- Added ``TimeWindow`` datasource wrapper for fetching data at multiple time offsets
->>>>>>> ca2ff485
 
 ### Changed
 
