--- conflicted
+++ resolved
@@ -11,11 +11,8 @@
 ### Added
 
 - Added Graphcast 1 degree model
-<<<<<<< HEAD
+- Added SolarRadiationAFNO diagnostic model for predicting surface solar radiation
 - Added DataArrayPathList for reading local data using glob patterns or explicit file lists
-=======
-- Added SolarRadiationAFNO diagnostic model for predicting surface solar radiation
->>>>>>> 1bde7890
 
 ### Changed
 
