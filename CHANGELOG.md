<!-- markdownlint-disable MD024 -->
# Changelog

All notable changes to this project will be documented in this file.

The format is based on [Keep a Changelog](https://keepachangelog.com/en/1.0.0/),
and this project adheres to [Semantic Versioning](https://semver.org/spec/v2.0.0.html).

## [0.2.0] - 2024-xx-xx

### Added

- Built in diagnostic workflow
- Basic diagnostic example
- Batch dimension userguide
- Parallel inference example
<<<<<<< HEAD
- Added `datasource_to_netcdf` utility function
=======
- Perturbation method section in userguide
- WeatherBench Climatology data source
>>>>>>> ddbb064e

### Changed

- Changed utility function `extract_coords` to `split_coords`
- Batched coordinate arrays now use `np.empty(0)` instead of `np.empty(1)`
- Improving user guide layout and developer documentation
- Updated perturbation methods API `PerturbationMethod` -> `Perturbation`.
  These now generate noise and apply it to the input tensor.
- Removed original `Perturbation` class

### Deprecated

### Removed

### Fixed

- Enable version switch in documentation site
- Longitude coordinates of precip and climatenet diagnostic models

### Security

### Dependencies

- Bump Modulus required version to 0.6.0
- PyUpgrade pre-commit hook for Python 3.10

## [0.1.0] - 2024-04-22

### Added

- Initial Release of earth2studio<|MERGE_RESOLUTION|>--- conflicted
+++ resolved
@@ -14,12 +14,9 @@
 - Basic diagnostic example
 - Batch dimension userguide
 - Parallel inference example
-<<<<<<< HEAD
-- Added `datasource_to_netcdf` utility function
-=======
 - Perturbation method section in userguide
 - WeatherBench Climatology data source
->>>>>>> ddbb064e
+- Added `datasource_to_file` utility function
 
 ### Changed
 
