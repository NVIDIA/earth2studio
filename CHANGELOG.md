--- conflicted
+++ resolved
@@ -18,12 +18,9 @@
 - Added vertical wind speed support in GFS
 - Added ModelOutputDatasetSource to use written model output to start a new model run
 - Added FCN3 noise handling routines.
-<<<<<<< HEAD
 - Added ACE2-ERA5 model and data source
-=======
 - Added tp06 support to CDS data source.
 - Added IFS_ENS, AIFS, and AIFS_ENS data sources.
->>>>>>> fcdf3d6f
 
 ### Changed
 
