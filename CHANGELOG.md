--- conflicted
+++ resolved
@@ -18,11 +18,8 @@
 - Added vertical wind speed support in GFS
 - Added ModelOutputDatasetSource to use written model output to start a new model run
 - Added FCN3 noise handling routines.
-<<<<<<< HEAD
+- Added tp06 support to CDS data source.
 - Added IFS_ENS, AIFS, and AIFS_ENS data sources.
-=======
-- tp06 support to CDS data source
->>>>>>> 64dd0bb7
 
 ### Changed
 
