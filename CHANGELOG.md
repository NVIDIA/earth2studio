# Changelog

All notable changes to this project will be documented in this file.

The format is based on [Keep a Changelog](https://keepachangelog.com/en/1.0.0/),
and this project adheres to [Semantic Versioning](https://semver.org/spec/v2.0.0.html).

## [0.1.0] - 2024-04-XX

### Added

- Initial Release of earth2studio
<<<<<<< HEAD
- Added model perturbation example.
=======
- SFNO model `sfno_73ch_small`.
>>>>>>> 7e331fea

### Changed

### Deprecated

### Removed

### Fixed

### Security

### Dependencies<|MERGE_RESOLUTION|>--- conflicted
+++ resolved
@@ -10,11 +10,8 @@
 ### Added
 
 - Initial Release of earth2studio
-<<<<<<< HEAD
 - Added model perturbation example.
-=======
 - SFNO model `sfno_73ch_small`.
->>>>>>> 7e331fea
 
 ### Changed
 
