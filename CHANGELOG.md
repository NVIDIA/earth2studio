--- conflicted
+++ resolved
@@ -10,17 +10,13 @@
 
 ### Added
 
-<<<<<<< HEAD
-- New metrics: Brier score, fractions skill score, log spectral distance, mean absolute error.
-- Option to compute error of ensemble mean in rmse and mae.
-=======
-- Added GOES (Geostationary Operational Environmental Satellite) data source
->>>>>>> f33cd784
 - Async Zarr IO backend with non-blocking write calls
 - Different compression codec support in the ZarrBackend with `zarr_codecs` parameter
 - IO performance example
 - Unified CorrDiff Wrapper
 - Added UV script dependencies to all examples
+- New metrics: Brier score, fractions skill score, log spectral distance, mean absolute error.
+- Option to compute error of ensemble mean in rmse and mae.
 
 ### Changed
 
