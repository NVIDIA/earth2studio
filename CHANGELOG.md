<!-- markdownlint-disable MD024 -->
# Changelog

All notable changes to this project will be documented in this file.

The format is based on [Keep a Changelog](https://keepachangelog.com/en/1.0.0/),
and this project adheres to [Semantic Versioning](https://semver.org/spec/v2.0.0.html).

## [0.10.0] - 2025-09-xx

### Added

- Added CMIP6 data source
- Added CBottle Tropical Cyclone guidance diagnostic

### Changed

- Updated CBottle data source to mixture of experts models

### Deprecated

### Removed

### Fixed

### Security

### Dependencies

<<<<<<< HEAD
- Dropped support for Python 3.10
=======
- Bumped CBottle (and Earth2Grid) versions
>>>>>>> 5df7848c

## [0.9.0] - 2025-08-19

### Added

- Async Zarr IO backend with non-blocking write calls
- Different compression codec support in the ZarrBackend with `zarr_codecs` parameter
- IO performance example
- Unified CorrDiff Wrapper
- Added UV script dependencies to all examples
- New metrics: Brier score, fractions skill score, log spectral distance, mean absolute
  error
- Option to compute error of ensemble mean in rmse and mae
- Added FourCastNet 3 model

### Changed

- Zarr IO Backend now uncompressed by default
- Allow HCBV perturbation to handle constant outputs (like land sea mask, or
  geopotential at surface)
- test/models/dx/test_corrdiff.py is now test/models/dx/test_corrdiff_taiwan.py
- Updated APIs for optional dependency managment utils with improved error messages
- Allow Zarr backends to user datetime and timedelta arrays for Zarr 3.0

### Fixed

- Incorrect datetime utc timezone calculation in SFNO wrapper was fixed.
- DLWP output coords lead_time array to have proper shape
- Fixed data sources using GCFS throwing error at end of script from aiohttp session
  clean up
- Fixed HRRR_FX valid lead time check for date times not on 6 hour interval
- Removed time limits for WB2 climatology data source

### Dependencies

- Adding rich to core dependencies
- Changed torch-harmonics to 0.8.0
- Changed makani to 0.2.1

## [0.8.1] - 2025-07-07

### Changed

- Updated default StormCast package version to 1.0.2

### Fixed

- NGC filesystem from API change in version >=3.158.1 of ngcsdk

### Dependencies

- Removed ngcsdk dependency requirement for public NGC packages

## [0.8.0] - 2025-06-13

### Added

- Added GraphCast operational model (0.25 degree resolution)
- Added Graphcast 1 degree model
- Added SolarRadiationAFNO diagnostic model for predicting surface solar radiation
- Added DataArrayPathList for reading local data using glob patterns or explicit file lists
- Added Climate in a Bottle (cBottle) data source
- Added Climate in a Bottle (cBottle) Infilling diagnostic model
- Added Climate in a Bottle (cBottle) Super Resolution diagnostic model
- Added S2S recipe

### Changed

- In recipes, renamed `requirements.txt` -> `recipe-requirements.txt`

### Fixed

- Fixed NCAR data source lat / lon labels and cache reads
- Fixed FuXi tp06 field input to be mm
- Fixed fsspec async filesystem initialization in data sources
- Fixed bug in GFS_FX forecast source which had lead time fixed at 0

### Dependencies

- Moved NGC SDK to optional dependencies due to it causing slow version resolutions
- Removing upper Python restriction on Rapids install for TC trackers

## [0.7.0] - 2025-05-21

### Added

- Added AIFS model wrapper with state caching functionality for improved performance
- Added two cyclone trackers and related utilities
- Added HENS checkpoint example
- Added Earth2Studio recipes folder, documentation and template
- Added DLESyM and DLESyMLatLon atmosphere and ocean prognostic models
- HENS recipe

### Changed

- Hemispheric centred bred vector perturbation now supports single/odd batch sizes
- Refactored NCAR ERA5 source to have async structure
- Refactored GFS and GFS_FX to have async structure
- Refactored GEFS and GEFS_FX to have async structure
- Refactored HRRR and HRRR_FX to have async structure
- Refactored WB2ERA5 and WB2Climatology for async Zarr 3.0
- Expanded the data source protocol to also include async fetch functions for async
  data sources
- Updated StormCast coords to be HRRR index, output coords still provide lat lon
- Interpolation AFNO model load_model now accepts prognostic model

### Removed

- Removed curvilinear from Random data source

### Fixed

- Fixed the asyncio zarr access in the ARCO data source
- Partially fixed multiple tqdm print outs when using the built in workflows
- Generalized CorrelatedSphericalGaussian to support input tensors of higher dims

### Security

- Remove pickle load from Aurora model with direct numpy array loads

### Dependencies

- Default torch version cuda 12.8

## [0.6.0] - 2025-04-15

### Added

- Hemispheric centred bred vector perturbation from HENS
- Add Aurora model to prognostic models
- Added check_extra_imports util for informative errors when optional dependencies are
  not installed
- Added wind gust AFNO diagnostic model
- Added diagnostic for relative humidity from temperature and specific humidity
- Added diagnostic for relative humidity from temperature and dew point
- Added diagnostic for wind speed magnitude
- Added diagnostic for vapour-pressure deficit
- Added PrecipitationAFNOv2 model for predicting tp06
- Added InterpModAFNO model for temporal interpolation of forecasts
- Python 3.13 support

### Fixed

- Bug in Weather Bench 2 climatology data source with Zarr 3.0

### Dependencies

- Migrated repo / package to uv package manager
- Removed physics-nemo, torch harmonics from base packages to enable CPU install
- Added optional dependency groups for all models
- Added optional dependency groups for other submodules
- Added documentation for build, install and package management for developers
- Migrated build system to hatch
- Moved dev and doc optional dependencies to uv dependency groups

## [0.5.0] - 2025-03-26

### Added

- Add StormCast model to prognostic models
- Interpolation between arbitrary lat-lon grids
- Added hybrid level support to HRRR data source
- Added NCAR ERA5 data source
- Added multidim IO support
- Added forecast data source support to `fetch_data`
- Added stormcast deterministic and ensemble examples
- Added Random_FX as a random forecast data source
- Added interpolation support to run functions
- Added fair CRPS metric
- Added basic coordinate roll support in map_coords

### Changed

- Switched HRRR data source back to AWS grib
- Make source an argument for IFS, default of aws
- Changed CorrDiff output coordinates to actual lat/lon instead of ilat/ilon
- Changed the NetCDF4Backend to use proleptic gregorian calendar for time
- Changed the units assigned from the NetCDF4Backend to hours instead of h

### Fixed

- Fixed bug in prep_data_array that implicitly assumed order of coordinates
- Fixed bug in rank_histogram that assumed broadcastable ensemble dimension
- Fixed spread/skill ratio to actually return spread/skill instead of skill/spread
- Fixed NGC download APIs and public API fetching for model files
- Fixed bug when using HRRR datasource in Jupyter notebooks
- Fixed ARCO for Zarr 3.0 and made proper async running with notebook support
- Fixed WB2 data source for Zarr 3.0 support
- Fixed Zarr IO for Zarr 3.0, for Zarr 3.0 datetime and timedeltas stored as int64
- Fixed CorrDiff and Stormcast for Zarr 3.0 support
- Fixed examples for Zarr 3.0 support updates

### Dependencies

- Updates to multiple dependencies for Python 3.12 support
- Added StormCast to optional dependencies
- Update to physicsnemo version 1.0.0
- Added nest asyncio to data dependencies for async data sources

## [0.4.0] - 2024-12-12

### Added

- Added NCEP data store to GFS data source for real-time forecast apps

### Changed

- Set zarr chunks for lead time to size 1 in examples.
- Updated HRRR tp to be hourly accumulated (Grib index 090)
- Added tp to GFS_FX datasource (not supported by GFS)
- Moved HRRR data source to Zarr datastore on S3

### Removed

- Removed `available` function from CDS datasource

### Dependencies

- Moving several ECMWF dependencies to optional
- Adding minimum version for numpy
- Bump minimum CDS API version for new API
- Moving unique data packages to optional deps
- Removed Herbie as dependency

## [0.3.0] - 2024-09-24

### Added

- Forecast datasource API
- GFS forecast datasource
- GEFS (0.5deg and 0.25deg) forecast datasource
- HRRR forecast datasource
- Support for private NGC model packages

### Changed

- Refactored ARCO datasource to use asyncio
- Updated NetCDF4 and Zarr IO to take kwargs for root storage objects allowing better
  control over storage behavior. Breaking changes to NetCDF4 init API.
- Changed the `da` property to DataSetFile and DataArrayFile to no longer be a property
  and moved xr_args to object instantiator.
- Improved map_coords to handle slices and indentical coords more efficiently; removed
  unused ignore_batch argument.

### Removed

- Removed tp06 from ARCO, use WB2 instead

### Fixed

- Fixed caching of data sources to be controlled with `EARTH2STUDIO_CACHE` env var

### Dependencies

- Restrict torch_harmonics version to >=0.5.0, <0.7.1
- Removed specific ONNX version requirement, newer ORT-gpu versions appear to operate
  fine with CUDA 12

## [0.2.0] - 2024-07-23

### Added

- Built in diagnostic workflow
- Basic diagnostic example
- Batch dimension userguide
- Parallel inference example
- Perturbation method section in userguide
- WeatherBench Climatology and ERA5 data source
- Added `datasource_to_file` utility function
- Add lagged ensemble perturbation method
- Add ACC and CRPS metrics
- Added the ability to reload zarr and netcdf backends
- Added the ability to read from an IOBackend
- Add spread/skill ratio
- Added FuXi weather model
- Added rank histogram
- Added reduction_dimensions as required property in statistics
  and metrics API.
- Added Lexicon and Automodel userguide
- Added an 'output_coords' method to Statistics and Metrics.
- Added IMERG data source

### Changed

- Changed utility function `extract_coords` to `split_coords`
- Batched coordinate arrays now use `np.empty(0)` instead of `np.empty(1)`
- Improving user guide layout and developer documentation
- Updated perturbation methods API `PerturbationMethod` -> `Perturbation`.
  These now generate noise and apply it to the input tensor.
- Removed original `Perturbation` class
- Updated SFNO coordinates to include optional batch dimension.
- NetCDF reads are now mode='r+' instead of 'w'.
- Change 'input_coords' and 'output_coords' for models from a property to methods.
  'output_coords' accepts an input coordinates to determine the corresponding outputs.
- Updated Package to use WholeFileCacheFileSystem. Extend package API to open and
  resolve. Deprication warning added to get.

### Fixed

- Enable version switch in documentation site
- Longitude coordinates of precip and climatenet diagnostic models
- Fixed pressure levels of IFS datasource to include all available

### Dependencies

- Bump Modulus required version to 0.6.0
- PyUpgrade pre-commit hook for Python 3.10
- Removed boto3
- Added ruamel.yaml, torch-harmonics, tensorly and tensorly-torch
  as option deps for SFNO

## [0.1.0] - 2024-04-22

### Added

- Initial Release of earth2studio<|MERGE_RESOLUTION|>--- conflicted
+++ resolved
@@ -27,11 +27,8 @@
 
 ### Dependencies
 
-<<<<<<< HEAD
 - Dropped support for Python 3.10
-=======
 - Bumped CBottle (and Earth2Grid) versions
->>>>>>> 5df7848c
 
 ## [0.9.0] - 2025-08-19
 
