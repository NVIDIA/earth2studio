--- conflicted
+++ resolved
@@ -12,11 +12,8 @@
 ### Added
 
 - Added general PlanetaryComputerData source for pulling Planetary Computer STAC assets
-<<<<<<< HEAD
 - Added ECMWF AIFSENS ensemble prognostic model wrapper
-=======
 - Added MRMS data source
->>>>>>> 44ce8c54
 
 ### Changed
 
