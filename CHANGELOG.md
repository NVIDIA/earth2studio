--- conflicted
+++ resolved
@@ -16,11 +16,8 @@
 - Parallel inference example
 - Perturbation method section in userguide
 - WeatherBench Climatology data source
-<<<<<<< HEAD
+- Added `datasource_to_file` utility function
 - Add lagged ensemble perturbation method
-=======
-- Added `datasource_to_file` utility function
->>>>>>> 649ce21f
 
 ### Changed
 
