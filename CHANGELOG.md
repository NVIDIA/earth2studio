--- conflicted
+++ resolved
@@ -17,15 +17,10 @@
 - Exposed backend arguments of netcdf/zarr to datasource_to_file signature
 - Added vertical wind speed support in GFS
 - Added ModelOutputDatasetSource to use written model output to start a new model run
-<<<<<<< HEAD
-- Added FCN3 noise handling routines.
+- Added FCN3 noise handling routines
 - Added general PlanetaryComputerData source for pulling Planetary Computer STAC assets
-- Added tp06 support to CDS data source.
-=======
-- Added FCN3 noise handling routines
 - Added ACE2-ERA5 model and data source
 - Added tp06 support to CDS data source
->>>>>>> 7a9cc8a0
 - Added IFS_ENS, AIFS, and AIFS_ENS data sources.
 - Added Multi-Storage Client integration into ARCO data source
 - Ensemble forecasting with downscaling example
