<!-- markdownlint-disable MD024 -->
# Changelog

All notable changes to this project will be documented in this file.

The format is based on [Keep a Changelog](https://keepachangelog.com/en/1.0.0/),
and this project adheres to [Semantic Versioning](https://semver.org/spec/v2.0.0.html).

## [0.7.0a0] - 2025-xx-xx

### Added

- Added AIFS model wrapper with state caching functionality for improved performance
- Added two cyclone trackers and related utilities
- Added HENS checkpoint example
- Added Earth2Studio recipes folder, documentation and template
- Added DLESyM and DLESyMLatLon atmosphere and ocean prognostic models
- HENS recipe

### Changed

- Hemispheric centred bred vector perturbation now supports single/odd batch sizes
- Refactored NCAR ERA5 source to have async structure
- Refactored GFS and GFS_FX to have async structure
- Refactored GEFS and GEFS_FX to have async structure
- Refactored HRRR and HRRR_FX to have async structure
- Refactored WB2ERA5 and WB2Climatology for async Zarr 3.0
- Expanded the data source protocol to also include async fetch functions for async
  data sources
<<<<<<< HEAD
- Interpolation AFNO model load_model now accepts prognostic model
=======
- Updated StormCast coords to be HRRR index, output coords still provide lat lon
>>>>>>> 9ee79b99

### Deprecated

### Removed

- Removed curvilinear from Random data source

### Fixed

- Fixed the asyncio zarr access in the ARCO data source
- Partially fixed multiple tqdm print outs when using the built in workflows

### Security

- Remove pickle load from Aurora model with direct numpy array loads

### Dependencies

- Default torch version cuda 12.8

## [0.6.0] - 2025-04-15

### Added

- Hemispheric centred bred vector perturbation from HENS
- Add Aurora model to prognostic models
- Added check_extra_imports util for informative errors when optional dependencies are
  not installed
- Added wind gust AFNO diagnostic model
- Added diagnostic for relative humidity from temperature and specific humidity
- Added diagnostic for relative humidity from temperature and dew point
- Added diagnostic for wind speed magnitude
- Added diagnostic for vapour-pressure deficit
- Added PrecipitationAFNOv2 model for predicting tp06
- Added InterpModAFNO model for temporal interpolation of forecasts
- Python 3.13 support

### Fixed

- Bug in Weather Bench 2 climatology data source with Zarr 3.0

### Dependencies

- Migrated repo / package to uv package manager
- Removed physics-nemo, torch harmonics from base packages to enable CPU install
- Added optional dependency groups for all models
- Added optional dependency groups for other submodules
- Added documentation for build, install and package management for developers
- Migrated build system to hatch
- Moved dev and doc optional dependencies to uv dependency groups

## [0.5.0] - 2025-03-26

### Added

- Add StormCast model to prognostic models
- Interpolation between arbitrary lat-lon grids
- Added hybrid level support to HRRR data source
- Added NCAR ERA5 data source
- Added multidim IO support
- Added forecast data source support to `fetch_data`
- Added stormcast deterministic and ensemble examples
- Added Random_FX as a random forecast data source
- Added interpolation support to run functions
- Added fair CRPS metric
- Added basic coordinate roll support in map_coords

### Changed

- Switched HRRR data source back to AWS grib
- Make source an argument for IFS, default of aws
- Changed CorrDiff output coordinates to actual lat/lon instead of ilat/ilon
- Changed the NetCDF4Backend to use proleptic gregorian calendar for time
- Changed the units assigned from the NetCDF4Backend to hours instead of h

### Fixed

- Fixed bug in prep_data_array that implicitly assumed order of coordinates
- Fixed bug in rank_histogram that assumed broadcastable ensemble dimension
- Fixed spread/skill ratio to actually return spread/skill instead of skill/spread
- Fixed NGC download APIs and public API fetching for model files
- Fixed bug when using HRRR datasource in Jupyter notebooks
- Fixed ARCO for Zarr 3.0 and made proper async running with notebook support
- Fixed WB2 data source for Zarr 3.0 support
- Fixed Zarr IO for Zarr 3.0, for Zarr 3.0 datetime and timedeltas stored as int64
- Fixed CorrDiff and Stormcast for Zarr 3.0 support
- Fixed examples for Zarr 3.0 support updates

### Dependencies

- Updates to multiple dependencies for Python 3.12 support
- Added StormCast to optional dependencies
- Update to physicsnemo version 1.0.0
- Added nest asyncio to data dependencies for async data sources

## [0.4.0] - 2024-12-12

### Added

- Added NCEP data store to GFS data source for real-time forecast apps

### Changed

- Set zarr chunks for lead time to size 1 in examples.
- Updated HRRR tp to be hourly accumulated (Grib index 090)
- Added tp to GFS_FX datasource (not supported by GFS)
- Moved HRRR data source to Zarr datastore on S3

### Removed

- Removed `available` function from CDS datasource

### Dependencies

- Moving several ECMWF dependencies to optional
- Adding minimum version for numpy
- Bump minimum CDS API version for new API
- Moving unique data packages to optional deps
- Removed Herbie as dependency

## [0.3.0] - 2024-09-24

### Added

- Forecast datasource API
- GFS forecast datasource
- GEFS (0.5deg and 0.25deg) forecast datasource
- HRRR forecast datasource
- Support for private NGC model packages

### Changed

- Refactored ARCO datasource to use asyncio
- Updated NetCDF4 and Zarr IO to take kwargs for root storage objects allowing better
  control over storage behavior. Breaking changes to NetCDF4 init API.
- Changed the `da` property to DataSetFile and DataArrayFile to no longer be a property
  and moved xr_args to object instantiator.
- Improved map_coords to handle slices and indentical coords more efficiently; removed
  unused ignore_batch argument.

### Removed

- Removed tp06 from ARCO, use WB2 instead

### Fixed

- Fixed caching of data sources to be controlled with `EARTH2STUDIO_CACHE` env var

### Dependencies

- Restrict torch_harmonics version to >=0.5.0, <0.7.1
- Removed specific ONNX version requirement, newer ORT-gpu versions appear to operate
  fine with CUDA 12

## [0.2.0] - 2024-07-23

### Added

- Built in diagnostic workflow
- Basic diagnostic example
- Batch dimension userguide
- Parallel inference example
- Perturbation method section in userguide
- WeatherBench Climatology and ERA5 data source
- Added `datasource_to_file` utility function
- Add lagged ensemble perturbation method
- Add ACC and CRPS metrics
- Added the ability to reload zarr and netcdf backends
- Added the ability to read from an IOBackend
- Add spread/skill ratio
- Added FuXi weather model
- Added rank histogram
- Added reduction_dimensions as required property in statistics
  and metrics API.
- Added Lexicon and Automodel userguide
- Added an 'output_coords' method to Statistics and Metrics.
- Added IMERG data source

### Changed

- Changed utility function `extract_coords` to `split_coords`
- Batched coordinate arrays now use `np.empty(0)` instead of `np.empty(1)`
- Improving user guide layout and developer documentation
- Updated perturbation methods API `PerturbationMethod` -> `Perturbation`.
  These now generate noise and apply it to the input tensor.
- Removed original `Perturbation` class
- Updated SFNO coordinates to include optional batch dimension.
- NetCDF reads are now mode='r+' instead of 'w'.
- Change 'input_coords' and 'output_coords' for models from a property to methods.
  'output_coords' accepts an input coordinates to determine the corresponding outputs.
- Updated Package to use WholeFileCacheFileSystem. Extend package API to open and
  resolve. Deprication warning added to get.

### Fixed

- Enable version switch in documentation site
- Longitude coordinates of precip and climatenet diagnostic models
- Fixed pressure levels of IFS datasource to include all available

### Dependencies

- Bump Modulus required version to 0.6.0
- PyUpgrade pre-commit hook for Python 3.10
- Removed boto3
- Added ruamel.yaml, torch-harmonics, tensorly and tensorly-torch
  as option deps for SFNO

## [0.1.0] - 2024-04-22

### Added

- Initial Release of earth2studio<|MERGE_RESOLUTION|>--- conflicted
+++ resolved
@@ -27,11 +27,8 @@
 - Refactored WB2ERA5 and WB2Climatology for async Zarr 3.0
 - Expanded the data source protocol to also include async fetch functions for async
   data sources
-<<<<<<< HEAD
+- Updated StormCast coords to be HRRR index, output coords still provide lat lon
 - Interpolation AFNO model load_model now accepts prognostic model
-=======
-- Updated StormCast coords to be HRRR index, output coords still provide lat lon
->>>>>>> 9ee79b99
 
 ### Deprecated
 
